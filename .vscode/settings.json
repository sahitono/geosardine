--- conflicted
+++ resolved
@@ -2,13 +2,9 @@
     "cSpell.ignoreWords": [
         "ndarray"
     ],
-<<<<<<< HEAD
-    "python.pythonPath": ".venv/bin/python"
-=======
     "python.pythonPath": ".venv/bin/python",
     "python.formatting.provider": "black",
     "python.linting.pylintEnabled": false,
     "python.linting.mypyEnabled": true,
     "python.linting.enabled": true
->>>>>>> 08c1bee5
 }