from operator import (
    add,
    floordiv,
    iadd,
    ifloordiv,
    imul,
    ipow,
    isub,
    itruediv,
    mul,
    pow,
    sub,
    truediv,
)
from typing import Any, Callable, Generator, Iterable, List, Optional, Tuple, Union

import cv2
import numpy as np
import rasterio
from affine import Affine
from rasterio.crs import CRS
from rasterio.plot import reshape_as_image

from geosardine._geosardine import rowcol2xy, xy2rowcol
<<<<<<< HEAD
from geosardine._raster_numba import __nb_raster_calc__, nb_raster_ops
=======
from geosardine._raster_numba import __nb_raster_calc__, __nb_raster_ops
>>>>>>> b1d1ccf3
from geosardine._utility import save_raster


def __nb_raster_calc(
    raster_a: "Raster", raster_b: "Raster", operator: str
) -> np.ndarray:
    """Wrapper for Raster calculation per pixel using numba jit.

    Parameters
    ----------
    raster_a : Raster
        first raster
    raster_b : Raster
        second raster
    operator : str
        operator name

    Returns
    -------
    np.ndarray
        calculated raster
    """
    return __nb_raster_calc__(
        raster_a.array,
        raster_b.array,
        raster_a.transform,
        ~raster_b.transform,
        raster_a.no_data,
        raster_b.no_data,
        __nb_raster_ops[operator],
    )


class Raster(np.ndarray):
    """
    Construct Raster from numpy array with spatial information.
    Support calculation between different raster

    Parameters
    ----------
    array : numpy array
        array of raster
    resolution : tuple, list, default None
        spatial resolution
    x_min : float, defaults to None
        left boundary of x-axis coordinate
    y_max : float, defaults to None
        top boundary of y-axis coordinate
    x_max : float, defaults to None
        right boundary of x-axis coordinate
    y_min : float, defaults to None
        bottom boundary of y-axis coordinate
    epsg : int, defaults to 4326
        EPSG code of reference system
    no_data : int or float, default None
        no data value

    Examples
    --------
    >>> from geosardine import Raster
    >>> raster = Raster(np.ones(18, dtype=np.float32).reshape(3, 3, 2), resolution=0.4, x_min=120, y_max=0.7)
    >>> print(raster)
    [[[1. 1.]
      [1. 1.]
      [1. 1.]]
     [[1. 1.]
      [1. 1.]
      [1. 1.]]
     [[1. 1.]
      [1. 1.]
      [1. 1.]]]
    Raster can be resampled like this. (0.2,0.2) is the result's spatial resolution
    >>> resampled = raster.resample((0.2,0.2))
    >>> print(resampled.shape, resampled.resolution)
    (6, 6, 2) (0.2, 0.2)
    Raster can be resized
    >>> resized = raster.resize(height=16, width=16)
    >>> print(resized.shape, resized.resolution)
    (16, 16, 2) (0.07500000000000018, 0.07500000000000001)
    """

    __cv2_resize_method = {
        "nearest": cv2.INTER_NEAREST,
        "bicubic": cv2.INTER_CUBIC,
        "bilinear": cv2.INTER_LINEAR,
        "area": cv2.INTER_AREA,
        "lanczos": cv2.INTER_LANCZOS4,
    }

    def __init__(
        self,
        array: np.ndarray,
        resolution: Union[
            None, Tuple[float, float], List[float], Tuple[float, ...], float
        ] = None,
        x_min: Optional[float] = None,
        y_max: Optional[float] = None,
        x_max: Optional[float] = None,
        y_min: Optional[float] = None,
        epsg: int = 4326,
        no_data: Union[float, int] = -32767.0,
        transform: Optional[Affine] = None,
    ):
        if transform is None:
            if resolution is None and x_min is None and y_min is None:
                raise ValueError(
                    "Please define resolution and at least x minimum and y minimum"
                )

            if resolution is not None and x_min is None and y_max is None:
                raise ValueError("Please define x_min and y_max")

            if isinstance(resolution, float):
                self.resolution: Tuple[float, float] = (
                    resolution,
                    resolution,
                )
            elif isinstance(resolution, Iterable):
                self.resolution = (resolution[0], resolution[1])

            if (
                resolution is None
                and x_min is not None
                and y_min is not None
                and x_max is not None
                and y_max is not None
            ):
                self.resolution = (
                    (x_max - x_min) / array.shape[1],
                    (y_max - y_min) / array.shape[0],
                )

            self.transform: Affine = Affine.translation(x_min, y_max) * Affine.scale(
                self.resolution[0], -self.resolution[1]
            )
        elif isinstance(transform, Affine):
            self.transform = transform
            self.resolution = (transform[0], abs(transform[4]))
        else:
            raise ValueError(
                "Please define affine parameter or resolution and xmin ymax"
            )

        self.epsg = epsg

        self.crs = CRS.from_epsg(epsg)
        self.no_data = no_data
        self.__check_validity()

    def __new__(cls, array: np.ndarray, *args, **kwargs) -> "Raster":
        return array.view(cls)

    def __getitem__(self, key: Union[int, Tuple[Any, ...], slice]) -> np.ndarray:
        return self.array.__getitem__(key)

    @classmethod
    def from_binary(
        cls,
        binary_file: str,
        shape: Tuple[int, ...],
        resolution: Union[Tuple[float, float], List[float], float],
        x_min: float,
        y_max: float,
        epsg: int = 4326,
        no_data: Union[float, int] = -32767.0,
        dtype: np.dtype = np.float32,
        shape_order: str = "hwc",
        *args,
        **kwargs,
    ) -> "Raster":
        """Convert binary grid into Raster

        Parameters
        -------
        binary_file : str
            location of binary grid file
        shape : tuple of int
            shape of binary grid.
        resolution : tuple of float, list of float or float
            pixel / grid spatial resolution
        x_min : float, defaults to None
            left boundary of x-axis coordinate
        y_max : float, defaults to None
            top boundary of y-axis coordinate
        epsg : int, defaults to 4326
            EPSG code of reference system
        no_data : int or float, default None
            no data value
        dtype : numpy.dtype, default numpy.float32
            data type of raster
        shape_order : str, default hwc
            shape ordering,
            * if default, height x width x channel


        Returns
        -------
        Raster
            raster shape will be in format height x width x channel / layer

        """

        _bin_array = np.fromfile(binary_file, dtype=dtype, *args, **kwargs).reshape(
            shape
        )

        if shape_order not in ("hwc", "hw"):
            c_index = shape_order.index("c")
            h_index = shape_order.index("h")
            w_index = shape_order.index("w")

            _bin_array = np.transpose(_bin_array, (h_index, w_index, c_index))

        return cls(_bin_array, resolution, x_min, y_max, epsg=epsg, no_data=no_data)

    @classmethod
    def from_rasterfile(cls, raster_file: str) -> "Raster":
        """Get raster from supported gdal raster file

        Parameters
        -------
        raster_file : str
            location of raser file

        Returns
        -------
        Raster
        """
        with rasterio.open(raster_file) as file:
            _raster = reshape_as_image(file.read())

<<<<<<< HEAD
        return cls(
            _raster,
            transform=file.transform,
            epsg=file.crs.to_epsg(),
            no_data=file.nodatavals[0],
        )
=======
        return cls(_raster, transform=file.transform, epsg=file.crs.to_epsg())
>>>>>>> b1d1ccf3

    @property
    def array(self) -> np.ndarray:
        """the numpy array of raster"""
        return self.__array__()

    @property
    def __transform(self) -> Tuple[float, ...]:
        return tuple(self.transform)

    @property
    def x_min(self) -> float:
        """minimum x-axis coordinate"""
        return self.__transform[2]

    @property
    def y_max(self) -> float:
        """maximum y-axis coordinate"""
        return self.__transform[5]

    @property
    def x_max(self) -> float:
        """maximum x-axis coordinate"""
        return self.__transform[2] + (self.resolution[0] * self.cols)

    @property
    def y_min(self) -> float:
        """minimum y-axis coordinate"""
        return self.__transform[5] - (self.resolution[1] * self.rows)

    @property
    def top(self) -> float:
        """top y-axis coordinate"""
        return self.y_max

    @property
    def left(self) -> float:
        """left x-axis coordinate"""
        return self.x_min

    @property
    def right(self) -> float:
        """right x-axis coordinate"""
        return self.x_max

    @property
    def bottom(self) -> float:
        """bottom y-axis coordinate"""
        return self.y_min

    @property
    def rows(self) -> int:
        """number of row, height"""
        return int(self.array.shape[0])

    @property
    def cols(self) -> int:
        """number of column, width"""
        return int(self.array.shape[1])

    @property
    def layers(self) -> int:
        """number of layer / channel"""
        _layers: int = 1
        if len(self.array.shape) > 2:
            _layers = self.array.shape[2]
        return _layers

    @property
    def x_extent(self) -> float:
        """width of raster in the map unit (degree decimal or meters)"""
        return self.x_max - self.x_min

    @property
    def y_extent(self) -> float:
        """height of raster in the map unit (degree decimal or meters)"""
        return self.y_max - self.y_min

    @property
    def is_projected(self) -> bool:
        """check crs is projected or not"""
        return self.crs.is_projected

    @property
    def is_geographic(self) -> bool:
        """check crs is geographic or not"""
        return self.crs.is_geographic

    def __check_validity(self) -> None:
        """Check geometry validity

        Raises
        ------
        ValueError
            x min, y min is greater than x max, y max
        ValueError
            x min is greater than x max
        ValueError
            y min is greater than y max
        """
        if self.x_extent < 0 and self.y_extent < 0:
            raise ValueError(
                "x min should be less than x max and y min should be less than y max"
            )
        elif self.x_extent < 0 and self.y_extent > 0:
            raise ValueError("x min should be less than x max")
        elif self.x_extent > 0 and self.y_extent < 0:
            raise ValueError("y min should be less than y max")

    def xy_value(self, x: float, y: float) -> Union[float, int, np.ndarray]:
        """Obtain pixel value by geodetic or projected coordinate

        Parameters
        ----------
        x : float
            x-axis coordinate
        y : float
            y-axis coordinate

        Returns
        -------
        Union[float, int, np.ndarray]
            pixel value
        """
        try:
            row, col = self.xy2rowcol(x, y)
            if row < 0 or col < 0:
                raise IndexError
            return self.array[row, col]
        except IndexError:
            raise IndexError(
                f"""
                {x},{y} is out of bound. 
                x_min={self.x_min} y_min={self.y_min} x_max={self.x_max} y_max={self.y_max}
                """
            )

    def rowcol2xy(
        self, row: int, col: int, offset: str = "center"
    ) -> Tuple[float, float]:
        """Convert image coordinate (row, col) to real world coordinate

        Parameters
        ----------
        row : int
        col : int
        offset : str

        Returns
        -------
        Tuple[float, float]
            X,Y coordinate in real world
        """
        return rowcol2xy((row, col), self.transform, offset=offset)

    def xy2rowcol(self, x: float, y: float) -> Tuple[int, int]:
        """Convert real world coordinate to image coordinate (row, col)

        Parameters
        ----------
        x : float
        y : float

        Returns
        -------
        Tuple[int, int]
            row, column
        """
        _row, _col = xy2rowcol((x, y), self.transform)
        return int(_row), int(_col)

    def __raster_calc_by_pixel__(
        self,
        raster: "Raster",
        operator: Callable[[Any, Any], Any],
    ) -> np.ndarray:
        _raster = np.zeros(self.array.shape, dtype=self.array.dtype)
        for row in range(self.rows):
            for col in range(self.cols):
                try:
                    pixel_source = self.array[row, col]
                    pixel_target = raster.xy_value(*self.rowcol2xy(row, col))
                    if pixel_source != self.no_data and pixel_target != raster.no_data:
                        _raster[row, col] = operator(
                            pixel_source,
                            pixel_target,
                        )
                    else:
                        _raster[row, col] = self.no_data
                except IndexError:
                    _raster[row, col] = self.no_data
        return _raster

    def __nb_raster_calc(
        self, raster_a: "Raster", raster_b: "Raster", operator: str
    ) -> np.ndarray:
        """Wrapper for Raster calculation per pixel using numba jit.

        Parameters
        ----------
        raster_a : Raster
            first raster
        raster_b : Raster
            second raster
        operator : str
            operator name

        Returns
        -------
        np.ndarray
            calculated raster
        """
        if raster_b.layers != raster_a.layers:
            raise ValueError(
                f"""
                    Cant calculate between different layer shape.
                    first raster layer = {raster_a.layers}
                    second raster layer = {raster_b.layers}
                    """
            )

        _a = raster_a.array
        if self.layers == 1 and len(raster_a.shape) != 3:
            _a = raster_a.array.reshape(raster_a.rows, raster_a.cols, 1)

        _b = raster_b.array
        if self.layers == 1 and len(raster_b.shape) != 3:
            _b = raster_b.array.reshape(raster_b.rows, raster_b.cols, 1)

        out = __nb_raster_calc__(
            _a,
            _b,
            tuple(raster_a.transform),
            tuple(~raster_b.transform),
            raster_a.no_data,
            raster_b.no_data,
            nb_raster_ops[operator],
        )
        if out.shape != raster_a.shape:
            out = out.reshape(raster_a.shape)
        return out

    def __raster_calculation__(
        self,
        raster: Union[int, float, "Raster", np.ndarray],
        operator: Callable[[Any, Any], Any],
    ) -> "Raster":
        if not isinstance(raster, (int, float, Raster, np.ndarray)):
            raise ValueError(f"{type(raster)} unsupported data format")

        if isinstance(raster, Raster):
            if (
                raster.epsg == self.epsg
                and raster.resolution == self.resolution
                and raster.x_min == self.x_min
                and raster.y_min == self.y_min
                and raster.shape == self.shape
            ):
                _raster = operator(self.array, raster.array)
            else:
                # _raster = self.__raster_calc_by_pixel__(raster, operator)
<<<<<<< HEAD

                _raster = self.__nb_raster_calc(
=======
                _raster = __nb_raster_calc(
>>>>>>> b1d1ccf3
                    self,
                    raster,
                    operator.__name__,
                )
        elif isinstance(raster, np.ndarray):
            _raster = operator(self.array, raster)
        else:
            _raster = operator(self.array, raster)

        return Raster(_raster, self.resolution, self.x_min, self.y_max, epsg=self.epsg)

    def __sub__(self, raster: Union[int, float, "Raster", np.ndarray]) -> "Raster":
        return self.__raster_calculation__(raster, sub)

    def __add__(self, raster: Union[int, float, "Raster", np.ndarray]) -> "Raster":
        return self.__raster_calculation__(raster, add)

    def __mul__(self, raster: Union[int, float, "Raster", np.ndarray]) -> "Raster":
        return self.__raster_calculation__(raster, mul)

    def __truediv__(self, raster: Union[int, float, "Raster", np.ndarray]) -> "Raster":
        return self.__raster_calculation__(raster, truediv)

    def __floordiv__(self, raster: Union[int, float, "Raster", np.ndarray]) -> "Raster":
        return self.__raster_calculation__(raster, floordiv)

    def __pow__(self, raster: Union[int, float, "Raster", np.ndarray]) -> "Raster":
        return self.__raster_calculation__(raster, pow)

    def __iadd__(self, raster: Union[int, float, "Raster", np.ndarray]) -> "Raster":
        return self.__raster_calculation__(raster, iadd)

    def __itruediv__(self, raster: Union[int, float, "Raster", np.ndarray]) -> "Raster":
        return self.__raster_calculation__(raster, itruediv)

    def __ifloordiv__(
        self, raster: Union[int, float, "Raster", np.ndarray]
    ) -> "Raster":
        return self.__raster_calculation__(raster, ifloordiv)

    def __imul__(self, raster: Union[int, float, "Raster", np.ndarray]) -> "Raster":
        return self.__raster_calculation__(raster, imul)

    def __isub__(self, raster: Union[int, float, "Raster", np.ndarray]) -> "Raster":
        return self.__raster_calculation__(raster, isub)

    def __ipow__(self, raster: Union[int, float, "Raster", np.ndarray]) -> "Raster":
        return self.__raster_calculation__(raster, ipow)

    def __iter__(self) -> Generator[Any, None, None]:
        _iter_shape: Union[Tuple[int, int], int] = (self.rows * self.cols, self.layers)
        if self.layers == 1:
            _iter_shape = self.rows * self.cols
        _iter = self.array.reshape(_iter_shape)
        for i in range(10):
            yield _iter[i]

    def save(self, file_name: str, compress: bool = False) -> None:
        """Save raster as geotiff

        Parameters
        ----------
        file_name : str
            output filename
        """
        save_raster(
            file_name,
            self.array,
            self.crs,
            affine=self.transform,
            nodata=self.no_data,
            compress=compress,
        )

    def resize(
        self, height: int, width: int, method: str = "bilinear", backend: str = "opencv"
    ) -> "Raster":
        """Resize raster into defined height and width

        Parameters
        -------
        height: int
            height defined
        width: int
            width defined
        method: str nearest or bicubic or bilinear or area or lanczos, default bilinear
            resampling method for opencv  <br/>
            * if nearest, a nearest-neighbor interpolation  <br/>
            * if bicubic, a bicubic interpolation over 4×4 pixel neighborhood  <br/>
            * if bilinear, a bilinear interpolation  <br/>
            * if area, resampling using pixel area relation. It may be a preferred method for image decimation, as it gives moire’-free results. But when the image is zoomed, it is similar to the INTER_NEAREST method.  <br/>
            * if lanczos, a Lanczos interpolation over 8×8 pixel neighborhood
        backend: str opencv or python, default opencv
            resampling backend  <br/>
            * if opencv, image will be resampled using opencv  <br/>
            * if python, image will be resampled using pure python. slower and nearest neighbor only


        Returns
        -------
        Raster
            Resized
        """
        if backend == "opencv":
            return self.__cv_resize(height, width, method)
        elif backend == "python":
            return self.__py_resize(height, width)
        else:
            raise ValueError("Please choose between python or opencv for backend")

    def resample(
        self,
        resolution: Union[Tuple[float, float], List[float], float],
        method: str = "bilinear",
        backend: str = "opencv",
    ) -> "Raster":
        """Resample image into defined resolution

        Parameters
        -------
        resolution: tuple, list, float
            spatial resolution target
        method: str nearest or bicubic or bilinear or area or lanczos, default bilinear
            resampling method for opencv  <br/>
            * if nearest, a nearest-neighbor interpolation  <br/>
            * if bicubic, a bicubic interpolation over 4×4 pixel neighborhood  <br/>
            * if bilinear, a bilinear interpolation  <br/>
            * if area, resampling using pixel area relation. It may be a preferred method for image decimation, as it gives moire’-free results. But when the image is zoomed, it is similar to the INTER_NEAREST method.  <br/>
            * if lanczos, a Lanczos interpolation over 8×8 pixel neighborhood
        backend: str opencv or python, default opencv
            resampling backend  <br/>
            * if opencv, image will be resampled using opencv  <br/>
            * if python, image will be resampled using pure python. slower and nearest neighbor only


        Returns
        -------
        Raster
            Resampled
        """
        if backend == "opencv":
            return self.__cv_resample(resolution, method)
        elif backend == "python":
            return self.__py_resample(resolution)
        else:
            raise ValueError("Please choose between python or opencv for backend")

    def __cv_resize(self, height: int, width: int, method: str) -> "Raster":
        resized_y_resolution = self.y_extent / height
        resized_x_resolution = self.x_extent / width
        resized = cv2.resize(
            self.array, (width, height), interpolation=self.__cv2_resize_method[method]
        )
        return Raster(
            resized,
            (resized_x_resolution, resized_y_resolution),
            self.x_min,
            self.y_max,
            epsg=self.epsg,
        )

    def __cv_resample(
        self, resolution: Union[Tuple[float, float], List[float], float], method: str
    ) -> "Raster":
        if isinstance(resolution, (float, int)):
            resampled_x_resolution = float(resolution)
            resampled_y_resolution = float(resolution)
        else:
            resampled_x_resolution = resolution[0]
            resampled_y_resolution = resolution[1]

        resampled_rows = round(self.y_extent / resampled_y_resolution)
        resampled_cols = round(self.x_extent / resampled_x_resolution)

        resampled = self.__cv_resize(resampled_rows, resampled_cols, method)
        return resampled

    def __py_resample(
        self, resolution: Union[Tuple[float, float], List[float], float]
    ) -> "Raster":
        """
        Resample raster using nearest neighbor
        Parameters
        -------
        resolution: tuple, list
            spatial resolution target

        Returns
        -------
        Raster
            Resampled
        """

        if isinstance(resolution, (float, int)):
            resampled_x_resolution = float(resolution)
            resampled_y_resolution = float(resolution)
        else:
            resampled_x_resolution = resolution[0]
            resampled_y_resolution = resolution[1]

        resampled_rows = round(self.y_extent / resampled_y_resolution)
        resampled_cols = round(self.x_extent / resampled_x_resolution)

        resampled_shape: Tuple[int, ...] = (resampled_rows, resampled_cols, self.layers)
        if self.layers == 1:
            resampled_shape = (resampled_rows, resampled_cols)

        resampled_array = np.zeros(
            resampled_rows * resampled_cols * self.layers, dtype=self.dtype
        ).reshape(resampled_shape)

        resampled_affine = Affine.translation(self.x_min, self.y_min) * Affine.scale(
            resampled_x_resolution, -resampled_y_resolution
        )

        for row in range(resampled_rows):
            for col in range(resampled_cols):
                x, y = rowcol2xy((row, col), resampled_affine)
                resampled_array[row, col] = self.xy_value(
                    x + (resampled_x_resolution / 2), y + (resampled_y_resolution / 2)
                )

        return Raster(
            resampled_array,
            (resampled_x_resolution, resampled_y_resolution),
            self.x_min,
            self.y_max,
            epsg=self.epsg,
        )

    def __py_resize(self, height: int, width: int) -> "Raster":
        """
        Resize raster using nearest neighbor
        Parameters
        -------
        height: int
            raster height
        width: int
            raster width

        Returns
        -------
        Raster
            Resampled
        """
        resized_y_resolution = self.y_extent / height
        resized_x_resolution = self.x_extent / width

        resized_affine = Affine.translation(self.x_min, self.y_min) * Affine.scale(
            resized_x_resolution, -resized_y_resolution
        )

        resized_shape: Tuple[int, ...] = (height, width, self.layers)
        if self.layers == 1:
            resized_shape = (height, width)

        resized_array = np.zeros(
            height * width * self.layers, dtype=self.dtype
        ).reshape(resized_shape)

        for row in range(height):
            for col in range(width):
                x, y = rowcol2xy((row, col), resized_affine)
                resized_array[row, col] = self.xy_value(
                    x + (resized_x_resolution / 2), y + (resized_y_resolution / 2)
                )

        return Raster(
            resized_array,
            (resized_x_resolution, resized_y_resolution),
            self.x_min,
            self.y_max,
            epsg=self.epsg,
        )<|MERGE_RESOLUTION|>--- conflicted
+++ resolved
@@ -22,11 +22,7 @@
 from rasterio.plot import reshape_as_image
 
 from geosardine._geosardine import rowcol2xy, xy2rowcol
-<<<<<<< HEAD
 from geosardine._raster_numba import __nb_raster_calc__, nb_raster_ops
-=======
-from geosardine._raster_numba import __nb_raster_calc__, __nb_raster_ops
->>>>>>> b1d1ccf3
 from geosardine._utility import save_raster
 
 
@@ -258,16 +254,12 @@
         with rasterio.open(raster_file) as file:
             _raster = reshape_as_image(file.read())
 
-<<<<<<< HEAD
         return cls(
             _raster,
             transform=file.transform,
             epsg=file.crs.to_epsg(),
             no_data=file.nodatavals[0],
         )
-=======
-        return cls(_raster, transform=file.transform, epsg=file.crs.to_epsg())
->>>>>>> b1d1ccf3
 
     @property
     def array(self) -> np.ndarray:
@@ -529,12 +521,8 @@
                 _raster = operator(self.array, raster.array)
             else:
                 # _raster = self.__raster_calc_by_pixel__(raster, operator)
-<<<<<<< HEAD
 
                 _raster = self.__nb_raster_calc(
-=======
-                _raster = __nb_raster_calc(
->>>>>>> b1d1ccf3
                     self,
                     raster,
                     operator.__name__,
