<!doctype html>
<html lang="en">
<head>
<meta charset="utf-8">
<meta name="viewport" content="width=device-width, initial-scale=1, minimum-scale=1" />
<meta name="generator" content="pdoc 0.9.1" />
<title>geosardine.raster API documentation</title>
<meta name="description" content="" />
<link rel="preload stylesheet" as="style" href="https://cdnjs.cloudflare.com/ajax/libs/10up-sanitize.css/11.0.1/sanitize.min.css" integrity="sha256-PK9q560IAAa6WVRRh76LtCaI8pjTJ2z11v0miyNNjrs=" crossorigin>
<link rel="preload stylesheet" as="style" href="https://cdnjs.cloudflare.com/ajax/libs/10up-sanitize.css/11.0.1/typography.min.css" integrity="sha256-7l/o7C8jubJiy74VsKTidCy1yBkRtiUGbVkYBylBqUg=" crossorigin>
<link rel="stylesheet preload" as="style" href="https://cdnjs.cloudflare.com/ajax/libs/highlight.js/10.1.1/styles/github.min.css" crossorigin>
<style>:root{--highlight-color:#fe9}.flex{display:flex !important}body{line-height:1.5em}#content{padding:20px}#sidebar{padding:30px;overflow:hidden}#sidebar > *:last-child{margin-bottom:2cm}#lunr-search{width:100%;font-size:1em;padding:6px 9px 5px 9px;border:1px solid silver}.http-server-breadcrumbs{font-size:130%;margin:0 0 15px 0}#footer{font-size:.75em;padding:5px 30px;border-top:1px solid #ddd;text-align:right}#footer p{margin:0 0 0 1em;display:inline-block}#footer p:last-child{margin-right:30px}h1,h2,h3,h4,h5{font-weight:300}h1{font-size:2.5em;line-height:1.1em}h2{font-size:1.75em;margin:1em 0 .50em 0}h3{font-size:1.4em;margin:25px 0 10px 0}h4{margin:0;font-size:105%}h1:target,h2:target,h3:target,h4:target,h5:target,h6:target{background:var(--highlight-color);padding:.2em 0}a{color:#058;text-decoration:none;transition:color .3s ease-in-out}a:hover{color:#e82}.title code{font-weight:bold}h2[id^="header-"]{margin-top:2em}.ident{color:#900}pre code{background:#f8f8f8;font-size:.8em;line-height:1.4em}code{background:#f2f2f1;padding:1px 4px;overflow-wrap:break-word}h1 code{background:transparent}pre{background:#f8f8f8;border:0;border-top:1px solid #ccc;border-bottom:1px solid #ccc;margin:1em 0;padding:1ex}#http-server-module-list{display:flex;flex-flow:column}#http-server-module-list div{display:flex}#http-server-module-list dt{min-width:10%}#http-server-module-list p{margin-top:0}.toc ul,#index{list-style-type:none;margin:0;padding:0}#index code{background:transparent}#index h3{border-bottom:1px solid #ddd}#index ul{padding:0}#index h4{margin-top:.6em;font-weight:bold}@media (min-width:200ex){#index .two-column{column-count:2}}@media (min-width:300ex){#index .two-column{column-count:3}}dl{margin-bottom:2em}dl dl:last-child{margin-bottom:4em}dd{margin:0 0 1em 3em}#header-classes + dl > dd{margin-bottom:3em}dd dd{margin-left:2em}dd p{margin:10px 0}.name{background:#eee;font-weight:bold;font-size:.85em;padding:5px 10px;display:inline-block;min-width:40%}.name:hover{background:#e0e0e0}dt:target .name{background:var(--highlight-color)}.name > span:first-child{white-space:nowrap}.name.class > span:nth-child(2){margin-left:.4em}.inherited{color:#999;border-left:5px solid #eee;padding-left:1em}.inheritance em{font-style:normal;font-weight:bold}.desc h2{font-weight:400;font-size:1.25em}.desc h3{font-size:1em}.desc dt code{background:inherit}.source summary,.git-link-div{color:#666;text-align:right;font-weight:400;font-size:.8em;text-transform:uppercase}.source summary > *{white-space:nowrap;cursor:pointer}.git-link{color:inherit;margin-left:1em}.source pre{max-height:500px;overflow:auto;margin:0}.source pre code{font-size:12px;overflow:visible}.hlist{list-style:none}.hlist li{display:inline}.hlist li:after{content:',\2002'}.hlist li:last-child:after{content:none}.hlist .hlist{display:inline;padding-left:1em}img{max-width:100%}td{padding:0 .5em}.admonition{padding:.1em .5em;margin-bottom:1em}.admonition-title{font-weight:bold}.admonition.note,.admonition.info,.admonition.important{background:#aef}.admonition.todo,.admonition.versionadded,.admonition.tip,.admonition.hint{background:#dfd}.admonition.warning,.admonition.versionchanged,.admonition.deprecated{background:#fd4}.admonition.error,.admonition.danger,.admonition.caution{background:lightpink}</style>
<style media="screen and (min-width: 700px)">@media screen and (min-width:700px){#sidebar{width:30%;height:100vh;overflow:auto;position:sticky;top:0}#content{width:70%;max-width:100ch;padding:3em 4em;border-left:1px solid #ddd}pre code{font-size:1em}.item .name{font-size:1em}main{display:flex;flex-direction:row-reverse;justify-content:flex-end}.toc ul ul,#index ul{padding-left:1.5em}.toc > ul > li{margin-top:.5em}}</style>
<style media="print">@media print{#sidebar h1{page-break-before:always}.source{display:none}}@media print{*{background:transparent !important;color:#000 !important;box-shadow:none !important;text-shadow:none !important}a[href]:after{content:" (" attr(href) ")";font-size:90%}a[href][title]:after{content:none}abbr[title]:after{content:" (" attr(title) ")"}.ir a:after,a[href^="javascript:"]:after,a[href^="#"]:after{content:""}pre,blockquote{border:1px solid #999;page-break-inside:avoid}thead{display:table-header-group}tr,img{page-break-inside:avoid}img{max-width:100% !important}@page{margin:0.5cm}p,h2,h3{orphans:3;widows:3}h1,h2,h3,h4,h5,h6{page-break-after:avoid}}</style>
<script defer src="https://cdnjs.cloudflare.com/ajax/libs/highlight.js/10.1.1/highlight.min.js" integrity="sha256-Uv3H6lx7dJmRfRvH8TH6kJD1TSK1aFcwgx+mdg3epi8=" crossorigin></script>
<script>window.addEventListener('DOMContentLoaded', () => hljs.initHighlighting())</script>
</head>
<body>
<main>
<article id="content">
<header>
<h1 class="title">Module <code>geosardine.raster</code></h1>
</header>
<section id="section-intro">
<details class="source">
<summary>
<span>Expand source code</span>
<<<<<<< HEAD
<a href="https://github.com/sahitono/geosardine/blob/107541c2af7a3c751448bac1c477e8f67e75ce75/geosardine\raster.py#L0-L670" class="git-link">Browse git</a>
=======
<a href="https://github.com/sahitono/geosardine/blob/81f3fc31e555f85048557a221b1e75b0540568e0/geosardine\raster.py#L0-L734" class="git-link">Browse git</a>
>>>>>>> a9e944ae
</summary>
<pre><code class="python">from operator import (
    add,
    floordiv,
    iadd,
    ifloordiv,
    imul,
    ipow,
    isub,
    itruediv,
    mul,
    pow,
    sub,
    truediv,
)
from typing import Any, Callable, Generator, Iterable, List, Optional, Tuple, Union

import cv2
import numpy as np
import rasterio
from affine import Affine
from rasterio.crs import CRS
from rasterio.plot import reshape_as_image

from geosardine._geosardine import rowcol2xy, xy2rowcol
from geosardine._raster_numba import __nb_raster_calc__, __nb_raster_ops
from geosardine._utility import save_raster


def __nb_raster_calc(
    raster_a: &#34;Raster&#34;, raster_b: &#34;Raster&#34;, operator: str
) -&gt; np.ndarray:
    &#34;&#34;&#34;Wrapper for Raster calculation per pixel using numba jit.

    Parameters
    ----------
    raster_a : Raster
        first raster
    raster_b : Raster
        second raster
    operator : str
        operator name

    Returns
    -------
    np.ndarray
        calculated raster
    &#34;&#34;&#34;
    return __nb_raster_calc__(
        raster_a.array,
        raster_b.array,
        raster_a.transform,
        ~raster_b.transform,
        raster_a.no_data,
        raster_b.no_data,
        __nb_raster_ops[operator],
    )


class Raster(np.ndarray):
    &#34;&#34;&#34;
    Construct Raster from numpy array with spatial information.
    Support calculation between different raster

    Parameters
    ----------
    array : numpy array
        array of raster
    resolution : tuple, list, default None
        spatial resolution
    x_min : float, defaults to None
        left boundary of x-axis coordinate
    y_max : float, defaults to None
        top boundary of y-axis coordinate
    x_max : float, defaults to None
        right boundary of x-axis coordinate
    y_min : float, defaults to None
        bottom boundary of y-axis coordinate
    epsg : int, defaults to 4326
        EPSG code of reference system
    no_data : int or float, default None
        no data value

    Examples
    --------
    &gt;&gt;&gt; from geosardine import Raster
    &gt;&gt;&gt; raster = Raster(np.ones(18, dtype=np.float32).reshape(3, 3, 2), resolution=0.4, x_min=120, y_max=0.7)
    &gt;&gt;&gt; print(raster)
    [[[1. 1.]
      [1. 1.]
      [1. 1.]]
     [[1. 1.]
      [1. 1.]
      [1. 1.]]
     [[1. 1.]
      [1. 1.]
      [1. 1.]]]
    Raster can be resampled like this. (0.2,0.2) is the result&#39;s spatial resolution
    &gt;&gt;&gt; resampled = raster.resample((0.2,0.2))
    &gt;&gt;&gt; print(resampled.shape, resampled.resolution)
    (6, 6, 2) (0.2, 0.2)
    Raster can be resized
    &gt;&gt;&gt; resized = raster.resize(height=16, width=16)
    &gt;&gt;&gt; print(resized.shape, resized.resolution)
    (16, 16, 2) (0.07500000000000018, 0.07500000000000001)
    &#34;&#34;&#34;

    __cv2_resize_method = {
        &#34;nearest&#34;: cv2.INTER_NEAREST,
        &#34;bicubic&#34;: cv2.INTER_CUBIC,
        &#34;bilinear&#34;: cv2.INTER_LINEAR,
        &#34;area&#34;: cv2.INTER_AREA,
        &#34;lanczos&#34;: cv2.INTER_LANCZOS4,
    }

    def __init__(
        self,
        array: np.ndarray,
        resolution: Union[
            None, Tuple[float, float], List[float], Tuple[float, ...], float
        ] = None,
        x_min: Optional[float] = None,
        y_max: Optional[float] = None,
        x_max: Optional[float] = None,
        y_min: Optional[float] = None,
        epsg: int = 4326,
        no_data: Union[float, int] = -32767.0,
        transform: Optional[Affine] = None,
    ):
        if transform is None:
            if resolution is None and x_min is None and y_min is None:
                raise ValueError(
                    &#34;Please define resolution and at least x minimum and y minimum&#34;
                )

            if resolution is not None and x_min is None and y_max is None:
                raise ValueError(&#34;Please define x_min and y_max&#34;)

            if isinstance(resolution, float):
                self.resolution: Tuple[float, float] = (
                    resolution,
                    resolution,
                )
            elif isinstance(resolution, Iterable):
                self.resolution = (resolution[0], resolution[1])

            if (
                resolution is None
                and x_min is not None
                and y_min is not None
                and x_max is not None
                and y_max is not None
            ):
                self.resolution = (
                    (x_max - x_min) / array.shape[1],
                    (y_max - y_min) / array.shape[0],
                )

            self.transform: Affine = Affine.translation(x_min, y_max) * Affine.scale(
                self.resolution[0], -self.resolution[1]
            )
        elif isinstance(transform, Affine):
            self.transform = transform
        else:
            raise ValueError(
                &#34;Please define affine parameter or resolution and xmin ymax&#34;
            )

        self.epsg = epsg

        self.crs = CRS.from_epsg(epsg)
        self.no_data = no_data
        self.__check_validity()

    def __new__(cls, array: np.ndarray, *args, **kwargs) -&gt; &#34;Raster&#34;:
        return array.view(cls)

    def __getitem__(self, key: Union[int, Tuple[Any, ...], slice]) -&gt; np.ndarray:
        return self.array.__getitem__(key)

    @classmethod
    def from_binary(
        cls,
        binary_file: str,
        shape: Tuple[int, ...],
        resolution: Union[Tuple[float, float], List[float], float],
        x_min: float,
        y_max: float,
        epsg: int = 4326,
        no_data: Union[float, int] = -32767.0,
        dtype: np.dtype = np.float32,
<<<<<<< HEAD
        *args,
        **kwargs,
    ) -&gt; &#34;Raster&#34;:
        _bin_array = np.fromfile(binary_file, dtype=dtype, *args, **kwargs).reshape(
            shape
        )
=======
        shape_order: str = &#34;hwc&#34;,
        *args,
        **kwargs,
    ) -&gt; &#34;Raster&#34;:
        &#34;&#34;&#34;Convert binary grid into Raster

        Parameters
        -------
        binary_file : str
            location of binary grid file
        shape : tuple of int
            shape of binary grid.
        resolution : tuple of float, list of float or float
            pixel / grid spatial resolution
        x_min : float, defaults to None
            left boundary of x-axis coordinate
        y_max : float, defaults to None
            top boundary of y-axis coordinate
        epsg : int, defaults to 4326
            EPSG code of reference system
        no_data : int or float, default None
            no data value
        dtype : numpy.dtype, default numpy.float32
            data type of raster
        shape_order : str, default hwc
            shape ordering,
            * if default, height x width x channel


        Returns
        -------
        Raster
            raster shape will be in format height x width x channel / layer

        &#34;&#34;&#34;

        _bin_array = np.fromfile(binary_file, dtype=dtype, *args, **kwargs).reshape(
            shape
        )

        if shape_order not in (&#34;hwc&#34;, &#34;hw&#34;):
            c_index = shape_order.index(&#34;c&#34;)
            h_index = shape_order.index(&#34;h&#34;)
            w_index = shape_order.index(&#34;w&#34;)

            _bin_array = np.transpose(_bin_array, (h_index, w_index, c_index))

>>>>>>> a9e944ae
        return cls(_bin_array, resolution, x_min, y_max, epsg=epsg, no_data=no_data)

    @classmethod
    def from_rasterfile(cls, raster_file: str) -&gt; &#34;Raster&#34;:
<<<<<<< HEAD
        with rasterio.open(raster_file) as file:
            _raster = reshape_as_image(file.read())
=======
        &#34;&#34;&#34;Get raster from supported gdal raster file

        Parameters
        -------
        raster_file : str
            location of raser file

        Returns
        -------
        Raster
        &#34;&#34;&#34;
        with rasterio.open(raster_file) as file:
            _raster = reshape_as_image(file.read())

>>>>>>> a9e944ae
        return cls(_raster, transform=file.transform, epsg=file.crs.to_epsg())

    @property
    def array(self) -&gt; np.ndarray:
        &#34;&#34;&#34;the numpy array of raster&#34;&#34;&#34;
        return self.__array__()

    @property
    def __transform(self) -&gt; Tuple[float, ...]:
        return tuple(self.transform)

    @property
    def x_min(self) -&gt; float:
        &#34;&#34;&#34;minimum x-axis coordinate&#34;&#34;&#34;
        return self.__transform[2]

    @property
    def y_max(self) -&gt; float:
        &#34;&#34;&#34;maximum y-axis coordinate&#34;&#34;&#34;
        return self.__transform[5]

    @property
    def x_max(self) -&gt; float:
        &#34;&#34;&#34;maximum x-axis coordinate&#34;&#34;&#34;
        return self.__transform[2] + (self.resolution[0] * self.cols)

    @property
    def y_min(self) -&gt; float:
        &#34;&#34;&#34;minimum y-axis coordinate&#34;&#34;&#34;
        return self.__transform[5] - (self.resolution[1] * self.rows)

    @property
    def top(self) -&gt; float:
        &#34;&#34;&#34;top y-axis coordinate&#34;&#34;&#34;
        return self.y_max

    @property
    def left(self) -&gt; float:
        &#34;&#34;&#34;left x-axis coordinate&#34;&#34;&#34;
        return self.x_min

    @property
    def right(self) -&gt; float:
        &#34;&#34;&#34;right x-axis coordinate&#34;&#34;&#34;
        return self.x_max

    @property
    def bottom(self) -&gt; float:
        &#34;&#34;&#34;bottom y-axis coordinate&#34;&#34;&#34;
        return self.y_min

    @property
    def rows(self) -&gt; int:
        &#34;&#34;&#34;number of row, height&#34;&#34;&#34;
        return int(self.array.shape[0])

    @property
    def cols(self) -&gt; int:
        &#34;&#34;&#34;number of column, width&#34;&#34;&#34;
        return int(self.array.shape[1])

    @property
    def layers(self) -&gt; int:
        &#34;&#34;&#34;number of layer / channel&#34;&#34;&#34;
        _layers: int = 1
        if len(self.array.shape) &gt; 2:
            _layers = self.array.shape[2]
        return _layers

    @property
    def x_extent(self) -&gt; float:
        &#34;&#34;&#34;width of raster in the map unit (degree decimal or meters)&#34;&#34;&#34;
        return self.x_max - self.x_min

    @property
    def y_extent(self) -&gt; float:
        &#34;&#34;&#34;height of raster in the map unit (degree decimal or meters)&#34;&#34;&#34;
        return self.y_max - self.y_min

    @property
    def is_projected(self) -&gt; bool:
        &#34;&#34;&#34;check crs is projected or not&#34;&#34;&#34;
        return self.crs.is_projected

    @property
    def is_geographic(self) -&gt; bool:
        &#34;&#34;&#34;check crs is geographic or not&#34;&#34;&#34;
        return self.crs.is_geographic

    def __check_validity(self) -&gt; None:
        &#34;&#34;&#34;Check geometry validity

        Raises
        ------
        ValueError
            x min, y min is greater than x max, y max
        ValueError
            x min is greater than x max
        ValueError
            y min is greater than y max
        &#34;&#34;&#34;
        if self.x_extent &lt; 0 and self.y_extent &lt; 0:
            raise ValueError(
                &#34;x min should be less than x max and y min should be less than y max&#34;
            )
        elif self.x_extent &lt; 0 and self.y_extent &gt; 0:
            raise ValueError(&#34;x min should be less than x max&#34;)
        elif self.x_extent &gt; 0 and self.y_extent &lt; 0:
            raise ValueError(&#34;y min should be less than y max&#34;)

    def xy_value(self, x: float, y: float) -&gt; Union[float, int, np.ndarray]:
        &#34;&#34;&#34;Obtain pixel value by geodetic or projected coordinate

        Parameters
        ----------
        x : float
            x-axis coordinate
        y : float
            y-axis coordinate

        Returns
        -------
        Union[float, int, np.ndarray]
            pixel value
        &#34;&#34;&#34;
        try:
            row, col = self.xy2rowcol(x, y)
            if row &lt; 0 or col &lt; 0:
                raise IndexError
            return self.array[row, col]
        except IndexError:
            raise IndexError(
                f&#34;&#34;&#34;
                {x},{y} is out of bound. 
                x_min={self.x_min} y_min={self.y_min} x_max={self.x_max} y_max={self.y_max}
                &#34;&#34;&#34;
            )

    def rowcol2xy(self, row: int, col: int) -&gt; Tuple[float, float]:
        &#34;&#34;&#34;Convert image coordinate (row, col) to real world coordinate

        Parameters
        ----------
        row : int
        col : int

        Returns
        -------
        Tuple[float, float]
            X,Y coordinate in real world
        &#34;&#34;&#34;
        return rowcol2xy((row, col), self.transform)

    def xy2rowcol(self, x: float, y: float) -&gt; Tuple[int, int]:
        &#34;&#34;&#34;Convert real world coordinate to image coordinate (row, col)

        Parameters
        ----------
        x : float
        y : float

        Returns
        -------
        Tuple[int, int]
            row, column
        &#34;&#34;&#34;
        _row, _col = xy2rowcol((x, y), self.transform)
        return int(_row), int(_col)

    def __raster_calc_by_pixel__(
        self,
        raster: &#34;Raster&#34;,
        operator: Callable[[Any, Any], Any],
    ) -&gt; np.ndarray:
        _raster = np.zeros(self.array.shape, dtype=self.array.dtype)
        for row in range(self.rows):
            for col in range(self.cols):
                try:
                    pixel_source = self.array[row, col]
                    pixel_target = raster.xy_value(*self.rowcol2xy(row, col))
                    if pixel_source != self.no_data and pixel_target != raster.no_data:
                        _raster[row, col] = operator(
                            pixel_source,
                            pixel_target,
                        )
                    else:
                        _raster[row, col] = self.no_data
                except IndexError:
                    _raster[row, col] = self.no_data
        return _raster

    def __raster_calculation__(
        self,
        raster: Union[int, float, &#34;Raster&#34;, np.ndarray],
        operator: Callable[[Any, Any], Any],
    ) -&gt; &#34;Raster&#34;:
        if not isinstance(raster, (int, float, Raster, np.ndarray)):
            raise ValueError(f&#34;{type(raster)} unsupported data format&#34;)

        if isinstance(raster, Raster):
            if (
                raster.epsg == self.epsg
                and raster.resolution == self.resolution
                and raster.x_min == self.x_min
                and raster.y_min == self.y_min
                and raster.shape == self.shape
            ):
                _raster = operator(self.array, raster.array)
            else:
                # _raster = self.__raster_calc_by_pixel__(raster, operator)
                _raster = __nb_raster_calc(
                    self,
                    raster,
                    operator.__name__,
                )
        elif isinstance(raster, np.ndarray):
            _raster = operator(self.array, raster)
        else:
            _raster = operator(self.array, raster)

        return Raster(_raster, self.resolution, self.x_min, self.y_max, epsg=self.epsg)

    def __sub__(self, raster: Union[int, float, &#34;Raster&#34;, np.ndarray]) -&gt; &#34;Raster&#34;:
        return self.__raster_calculation__(raster, sub)

    def __add__(self, raster: Union[int, float, &#34;Raster&#34;, np.ndarray]) -&gt; &#34;Raster&#34;:
        return self.__raster_calculation__(raster, add)

    def __mul__(self, raster: Union[int, float, &#34;Raster&#34;, np.ndarray]) -&gt; &#34;Raster&#34;:
        return self.__raster_calculation__(raster, mul)

    def __truediv__(self, raster: Union[int, float, &#34;Raster&#34;, np.ndarray]) -&gt; &#34;Raster&#34;:
        return self.__raster_calculation__(raster, truediv)

    def __floordiv__(self, raster: Union[int, float, &#34;Raster&#34;, np.ndarray]) -&gt; &#34;Raster&#34;:
        return self.__raster_calculation__(raster, floordiv)

    def __pow__(self, raster: Union[int, float, &#34;Raster&#34;, np.ndarray]) -&gt; &#34;Raster&#34;:
        return self.__raster_calculation__(raster, pow)

    def __iadd__(self, raster: Union[int, float, &#34;Raster&#34;, np.ndarray]) -&gt; &#34;Raster&#34;:
        return self.__raster_calculation__(raster, iadd)

    def __itruediv__(self, raster: Union[int, float, &#34;Raster&#34;, np.ndarray]) -&gt; &#34;Raster&#34;:
        return self.__raster_calculation__(raster, itruediv)

    def __ifloordiv__(
        self, raster: Union[int, float, &#34;Raster&#34;, np.ndarray]
    ) -&gt; &#34;Raster&#34;:
        return self.__raster_calculation__(raster, ifloordiv)

    def __imul__(self, raster: Union[int, float, &#34;Raster&#34;, np.ndarray]) -&gt; &#34;Raster&#34;:
        return self.__raster_calculation__(raster, imul)

    def __isub__(self, raster: Union[int, float, &#34;Raster&#34;, np.ndarray]) -&gt; &#34;Raster&#34;:
        return self.__raster_calculation__(raster, isub)

    def __ipow__(self, raster: Union[int, float, &#34;Raster&#34;, np.ndarray]) -&gt; &#34;Raster&#34;:
        return self.__raster_calculation__(raster, ipow)

    def __iter__(self) -&gt; Generator[Any, None, None]:
        _iter_shape: Union[Tuple[int, int], int] = (self.rows * self.cols, self.layers)
        if self.layers == 1:
            _iter_shape = self.rows * self.cols
        _iter = self.array.reshape(_iter_shape)
        for i in range(10):
            yield _iter[i]

    def save(self, file_name: str) -&gt; None:
        &#34;&#34;&#34;Save raster as geotiff

        Parameters
        ----------
        file_name : str
            output filename
        &#34;&#34;&#34;
        save_raster(
            file_name, self.array, self.crs, affine=self.transform, nodata=self.no_data
        )

    def resize(
        self, height: int, width: int, method: str = &#34;bilinear&#34;, backend: str = &#34;opencv&#34;
    ) -&gt; &#34;Raster&#34;:
        &#34;&#34;&#34;Resize raster into defined height and width

        Parameters
        -------
        height: int
            height defined
        width: int
            width defined
        method: str nearest or bicubic or bilinear or area or lanczos, default bilinear
            resampling method for opencv  &lt;br/&gt;
            * if nearest, a nearest-neighbor interpolation  &lt;br/&gt;
            * if bicubic, a bicubic interpolation over 4×4 pixel neighborhood  &lt;br/&gt;
            * if bilinear, a bilinear interpolation  &lt;br/&gt;
            * if area, resampling using pixel area relation. It may be a preferred method for image decimation, as it gives moire’-free results. But when the image is zoomed, it is similar to the INTER_NEAREST method.  &lt;br/&gt;
            * if lanczos, a Lanczos interpolation over 8×8 pixel neighborhood
        backend: str opencv or python, default opencv
            resampling backend  &lt;br/&gt;
            * if opencv, image will be resampled using opencv  &lt;br/&gt;
            * if python, image will be resampled using pure python. slower and nearest neighbor only


        Returns
        -------
        Raster
            Resized
        &#34;&#34;&#34;
        if backend == &#34;opencv&#34;:
            return self.__cv_resize(height, width, method)
        elif backend == &#34;python&#34;:
            return self.__py_resize(height, width)
        else:
            raise ValueError(&#34;Please choose between python or opencv for backend&#34;)

    def resample(
        self,
        resolution: Union[Tuple[float, float], List[float], float],
        method: str = &#34;bilinear&#34;,
        backend: str = &#34;opencv&#34;,
    ) -&gt; &#34;Raster&#34;:
        &#34;&#34;&#34;Resample image into defined resolution

        Parameters
        -------
        resolution: tuple, list, float
            spatial resolution target
        method: str nearest or bicubic or bilinear or area or lanczos, default bilinear
            resampling method for opencv  &lt;br/&gt;
            * if nearest, a nearest-neighbor interpolation  &lt;br/&gt;
            * if bicubic, a bicubic interpolation over 4×4 pixel neighborhood  &lt;br/&gt;
            * if bilinear, a bilinear interpolation  &lt;br/&gt;
            * if area, resampling using pixel area relation. It may be a preferred method for image decimation, as it gives moire’-free results. But when the image is zoomed, it is similar to the INTER_NEAREST method.  &lt;br/&gt;
            * if lanczos, a Lanczos interpolation over 8×8 pixel neighborhood
        backend: str opencv or python, default opencv
            resampling backend  &lt;br/&gt;
            * if opencv, image will be resampled using opencv  &lt;br/&gt;
            * if python, image will be resampled using pure python. slower and nearest neighbor only


        Returns
        -------
        Raster
            Resampled
        &#34;&#34;&#34;
        if backend == &#34;opencv&#34;:
            return self.__cv_resample(resolution, method)
        elif backend == &#34;python&#34;:
            return self.__py_resample(resolution)
        else:
            raise ValueError(&#34;Please choose between python or opencv for backend&#34;)

    def __cv_resize(self, height: int, width: int, method: str) -&gt; &#34;Raster&#34;:
        resized_y_resolution = self.y_extent / height
        resized_x_resolution = self.x_extent / width
        resized = cv2.resize(
            self.array, (width, height), interpolation=self.__cv2_resize_method[method]
        )
        return Raster(
            resized,
            (resized_x_resolution, resized_y_resolution),
            self.x_min,
            self.y_max,
            epsg=self.epsg,
        )

    def __cv_resample(
        self, resolution: Union[Tuple[float, float], List[float], float], method: str
    ) -&gt; &#34;Raster&#34;:
        if isinstance(resolution, (float, int)):
            resampled_x_resolution = float(resolution)
            resampled_y_resolution = float(resolution)
        else:
            resampled_x_resolution = resolution[0]
            resampled_y_resolution = resolution[1]

        resampled_rows = round(self.y_extent / resampled_y_resolution)
        resampled_cols = round(self.x_extent / resampled_x_resolution)

        resampled = self.__cv_resize(resampled_rows, resampled_cols, method)
        return resampled

    def __py_resample(
        self, resolution: Union[Tuple[float, float], List[float], float]
    ) -&gt; &#34;Raster&#34;:
        &#34;&#34;&#34;
        Resample raster using nearest neighbor
        Parameters
        -------
        resolution: tuple, list
            spatial resolution target

        Returns
        -------
        Raster
            Resampled
        &#34;&#34;&#34;

        if isinstance(resolution, (float, int)):
            resampled_x_resolution = float(resolution)
            resampled_y_resolution = float(resolution)
        else:
            resampled_x_resolution = resolution[0]
            resampled_y_resolution = resolution[1]

        resampled_rows = round(self.y_extent / resampled_y_resolution)
        resampled_cols = round(self.x_extent / resampled_x_resolution)

        resampled_shape: Tuple[int, ...] = (resampled_rows, resampled_cols, self.layers)
        if self.layers == 1:
            resampled_shape = (resampled_rows, resampled_cols)

        resampled_array = np.zeros(
            resampled_rows * resampled_cols * self.layers, dtype=self.dtype
        ).reshape(resampled_shape)

        resampled_affine = Affine.translation(self.x_min, self.y_min) * Affine.scale(
            resampled_x_resolution, -resampled_y_resolution
        )

        for row in range(resampled_rows):
            for col in range(resampled_cols):
                x, y = rowcol2xy((row, col), resampled_affine)
                resampled_array[row, col] = self.xy_value(
                    x + (resampled_x_resolution / 2), y + (resampled_y_resolution / 2)
                )

        return Raster(
            resampled_array,
            (resampled_x_resolution, resampled_y_resolution),
            self.x_min,
            self.y_max,
            epsg=self.epsg,
        )

    def __py_resize(self, height: int, width: int) -&gt; &#34;Raster&#34;:
        &#34;&#34;&#34;
        Resize raster using nearest neighbor
        Parameters
        -------
        height: int
            raster height
        width: int
            raster width

        Returns
        -------
        Raster
            Resampled
        &#34;&#34;&#34;
        resized_y_resolution = self.y_extent / height
        resized_x_resolution = self.x_extent / width

        resized_affine = Affine.translation(self.x_min, self.y_min) * Affine.scale(
            resized_x_resolution, -resized_y_resolution
        )

        resized_shape: Tuple[int, ...] = (height, width, self.layers)
        if self.layers == 1:
            resized_shape = (height, width)

        resized_array = np.zeros(
            height * width * self.layers, dtype=self.dtype
        ).reshape(resized_shape)

        for row in range(height):
            for col in range(width):
                x, y = rowcol2xy((row, col), resized_affine)
                resized_array[row, col] = self.xy_value(
                    x + (resized_x_resolution / 2), y + (resized_y_resolution / 2)
                )

        return Raster(
            resized_array,
            (resized_x_resolution, resized_y_resolution),
            self.x_min,
            self.y_max,
            epsg=self.epsg,
        )</code></pre>
</details>
</section>
<section>
</section>
<section>
</section>
<section>
</section>
<section>
<h2 class="section-title" id="header-classes">Classes</h2>
<dl>
<dt id="geosardine.raster.Raster"><code class="flex name class">
<span>class <span class="ident">Raster</span></span>
<span>(</span><span>array: numpy.ndarray, resolution: Union[NoneType, Tuple[float, float], List[float], Tuple[float, ...], float] = None, x_min: Union[float, NoneType] = None, y_max: Union[float, NoneType] = None, x_max: Union[float, NoneType] = None, y_min: Union[float, NoneType] = None, epsg: int = 4326, no_data: Union[float, int] = -32767.0, transform: Union[affine.Affine, NoneType] = None)</span>
</code></dt>
<dd>
<div class="desc"><p>Construct Raster from numpy array with spatial information.
Support calculation between different raster</p>
<h2 id="parameters">Parameters</h2>
<dl>
<dt><strong><code>array</code></strong> :&ensp;<code>numpy array</code></dt>
<dd>array of raster</dd>
<dt><strong><code>resolution</code></strong> :&ensp;<code>tuple, list</code>, default <code>None</code></dt>
<dd>spatial resolution</dd>
<dt><strong><code>x_min</code></strong> :&ensp;<code>float, defaults to None</code></dt>
<dd>left boundary of x-axis coordinate</dd>
<dt><strong><code>y_max</code></strong> :&ensp;<code>float, defaults to None</code></dt>
<dd>top boundary of y-axis coordinate</dd>
<dt><strong><code>x_max</code></strong> :&ensp;<code>float, defaults to None</code></dt>
<dd>right boundary of x-axis coordinate</dd>
<dt><strong><code>y_min</code></strong> :&ensp;<code>float, defaults to None</code></dt>
<dd>bottom boundary of y-axis coordinate</dd>
<dt><strong><code>epsg</code></strong> :&ensp;<code>int, defaults to 4326</code></dt>
<dd>EPSG code of reference system</dd>
<dt><strong><code>no_data</code></strong> :&ensp;<code>int</code> or <code>float</code>, default <code>None</code></dt>
<dd>no data value</dd>
</dl>
<h2 id="examples">Examples</h2>
<pre><code class="language-python-repl">&gt;&gt;&gt; from geosardine import Raster
&gt;&gt;&gt; raster = Raster(np.ones(18, dtype=np.float32).reshape(3, 3, 2), resolution=0.4, x_min=120, y_max=0.7)
&gt;&gt;&gt; print(raster)
[[[1. 1.]
  [1. 1.]
  [1. 1.]]
 [[1. 1.]
  [1. 1.]
  [1. 1.]]
 [[1. 1.]
  [1. 1.]
  [1. 1.]]]
Raster can be resampled like this. (0.2,0.2) is the result's spatial resolution
&gt;&gt;&gt; resampled = raster.resample((0.2,0.2))
&gt;&gt;&gt; print(resampled.shape, resampled.resolution)
(6, 6, 2) (0.2, 0.2)
Raster can be resized
&gt;&gt;&gt; resized = raster.resize(height=16, width=16)
&gt;&gt;&gt; print(resized.shape, resized.resolution)
(16, 16, 2) (0.07500000000000018, 0.07500000000000001)
</code></pre></div>
<details class="source">
<summary>
<span>Expand source code</span>
<<<<<<< HEAD
<a href="https://github.com/sahitono/geosardine/blob/107541c2af7a3c751448bac1c477e8f67e75ce75/geosardine\raster.py#L59-L671" class="git-link">Browse git</a>
=======
<a href="https://github.com/sahitono/geosardine/blob/81f3fc31e555f85048557a221b1e75b0540568e0/geosardine\raster.py#L59-L735" class="git-link">Browse git</a>
>>>>>>> a9e944ae
</summary>
<pre><code class="python">class Raster(np.ndarray):
    &#34;&#34;&#34;
    Construct Raster from numpy array with spatial information.
    Support calculation between different raster

    Parameters
    ----------
    array : numpy array
        array of raster
    resolution : tuple, list, default None
        spatial resolution
    x_min : float, defaults to None
        left boundary of x-axis coordinate
    y_max : float, defaults to None
        top boundary of y-axis coordinate
    x_max : float, defaults to None
        right boundary of x-axis coordinate
    y_min : float, defaults to None
        bottom boundary of y-axis coordinate
    epsg : int, defaults to 4326
        EPSG code of reference system
    no_data : int or float, default None
        no data value

    Examples
    --------
    &gt;&gt;&gt; from geosardine import Raster
    &gt;&gt;&gt; raster = Raster(np.ones(18, dtype=np.float32).reshape(3, 3, 2), resolution=0.4, x_min=120, y_max=0.7)
    &gt;&gt;&gt; print(raster)
    [[[1. 1.]
      [1. 1.]
      [1. 1.]]
     [[1. 1.]
      [1. 1.]
      [1. 1.]]
     [[1. 1.]
      [1. 1.]
      [1. 1.]]]
    Raster can be resampled like this. (0.2,0.2) is the result&#39;s spatial resolution
    &gt;&gt;&gt; resampled = raster.resample((0.2,0.2))
    &gt;&gt;&gt; print(resampled.shape, resampled.resolution)
    (6, 6, 2) (0.2, 0.2)
    Raster can be resized
    &gt;&gt;&gt; resized = raster.resize(height=16, width=16)
    &gt;&gt;&gt; print(resized.shape, resized.resolution)
    (16, 16, 2) (0.07500000000000018, 0.07500000000000001)
    &#34;&#34;&#34;

    __cv2_resize_method = {
        &#34;nearest&#34;: cv2.INTER_NEAREST,
        &#34;bicubic&#34;: cv2.INTER_CUBIC,
        &#34;bilinear&#34;: cv2.INTER_LINEAR,
        &#34;area&#34;: cv2.INTER_AREA,
        &#34;lanczos&#34;: cv2.INTER_LANCZOS4,
    }

    def __init__(
        self,
        array: np.ndarray,
        resolution: Union[
            None, Tuple[float, float], List[float], Tuple[float, ...], float
        ] = None,
        x_min: Optional[float] = None,
        y_max: Optional[float] = None,
        x_max: Optional[float] = None,
        y_min: Optional[float] = None,
        epsg: int = 4326,
        no_data: Union[float, int] = -32767.0,
        transform: Optional[Affine] = None,
    ):
        if transform is None:
            if resolution is None and x_min is None and y_min is None:
                raise ValueError(
                    &#34;Please define resolution and at least x minimum and y minimum&#34;
                )

            if resolution is not None and x_min is None and y_max is None:
                raise ValueError(&#34;Please define x_min and y_max&#34;)

            if isinstance(resolution, float):
                self.resolution: Tuple[float, float] = (
                    resolution,
                    resolution,
                )
            elif isinstance(resolution, Iterable):
                self.resolution = (resolution[0], resolution[1])

            if (
                resolution is None
                and x_min is not None
                and y_min is not None
                and x_max is not None
                and y_max is not None
            ):
                self.resolution = (
                    (x_max - x_min) / array.shape[1],
                    (y_max - y_min) / array.shape[0],
                )

            self.transform: Affine = Affine.translation(x_min, y_max) * Affine.scale(
                self.resolution[0], -self.resolution[1]
            )
        elif isinstance(transform, Affine):
            self.transform = transform
        else:
            raise ValueError(
                &#34;Please define affine parameter or resolution and xmin ymax&#34;
            )

        self.epsg = epsg

        self.crs = CRS.from_epsg(epsg)
        self.no_data = no_data
        self.__check_validity()

    def __new__(cls, array: np.ndarray, *args, **kwargs) -&gt; &#34;Raster&#34;:
        return array.view(cls)

    def __getitem__(self, key: Union[int, Tuple[Any, ...], slice]) -&gt; np.ndarray:
        return self.array.__getitem__(key)

    @classmethod
    def from_binary(
        cls,
        binary_file: str,
        shape: Tuple[int, ...],
        resolution: Union[Tuple[float, float], List[float], float],
        x_min: float,
        y_max: float,
        epsg: int = 4326,
        no_data: Union[float, int] = -32767.0,
        dtype: np.dtype = np.float32,
<<<<<<< HEAD
        *args,
        **kwargs,
    ) -&gt; &#34;Raster&#34;:
        _bin_array = np.fromfile(binary_file, dtype=dtype, *args, **kwargs).reshape(
            shape
        )
=======
        shape_order: str = &#34;hwc&#34;,
        *args,
        **kwargs,
    ) -&gt; &#34;Raster&#34;:
        &#34;&#34;&#34;Convert binary grid into Raster

        Parameters
        -------
        binary_file : str
            location of binary grid file
        shape : tuple of int
            shape of binary grid.
        resolution : tuple of float, list of float or float
            pixel / grid spatial resolution
        x_min : float, defaults to None
            left boundary of x-axis coordinate
        y_max : float, defaults to None
            top boundary of y-axis coordinate
        epsg : int, defaults to 4326
            EPSG code of reference system
        no_data : int or float, default None
            no data value
        dtype : numpy.dtype, default numpy.float32
            data type of raster
        shape_order : str, default hwc
            shape ordering,
            * if default, height x width x channel


        Returns
        -------
        Raster
            raster shape will be in format height x width x channel / layer

        &#34;&#34;&#34;

        _bin_array = np.fromfile(binary_file, dtype=dtype, *args, **kwargs).reshape(
            shape
        )

        if shape_order not in (&#34;hwc&#34;, &#34;hw&#34;):
            c_index = shape_order.index(&#34;c&#34;)
            h_index = shape_order.index(&#34;h&#34;)
            w_index = shape_order.index(&#34;w&#34;)

            _bin_array = np.transpose(_bin_array, (h_index, w_index, c_index))

>>>>>>> a9e944ae
        return cls(_bin_array, resolution, x_min, y_max, epsg=epsg, no_data=no_data)

    @classmethod
    def from_rasterfile(cls, raster_file: str) -&gt; &#34;Raster&#34;:
<<<<<<< HEAD
        with rasterio.open(raster_file) as file:
            _raster = reshape_as_image(file.read())
=======
        &#34;&#34;&#34;Get raster from supported gdal raster file

        Parameters
        -------
        raster_file : str
            location of raser file

        Returns
        -------
        Raster
        &#34;&#34;&#34;
        with rasterio.open(raster_file) as file:
            _raster = reshape_as_image(file.read())

>>>>>>> a9e944ae
        return cls(_raster, transform=file.transform, epsg=file.crs.to_epsg())

    @property
    def array(self) -&gt; np.ndarray:
        &#34;&#34;&#34;the numpy array of raster&#34;&#34;&#34;
        return self.__array__()

    @property
    def __transform(self) -&gt; Tuple[float, ...]:
        return tuple(self.transform)

    @property
    def x_min(self) -&gt; float:
        &#34;&#34;&#34;minimum x-axis coordinate&#34;&#34;&#34;
        return self.__transform[2]

    @property
    def y_max(self) -&gt; float:
        &#34;&#34;&#34;maximum y-axis coordinate&#34;&#34;&#34;
        return self.__transform[5]

    @property
    def x_max(self) -&gt; float:
        &#34;&#34;&#34;maximum x-axis coordinate&#34;&#34;&#34;
        return self.__transform[2] + (self.resolution[0] * self.cols)

    @property
    def y_min(self) -&gt; float:
        &#34;&#34;&#34;minimum y-axis coordinate&#34;&#34;&#34;
        return self.__transform[5] - (self.resolution[1] * self.rows)

    @property
    def top(self) -&gt; float:
        &#34;&#34;&#34;top y-axis coordinate&#34;&#34;&#34;
        return self.y_max

    @property
    def left(self) -&gt; float:
        &#34;&#34;&#34;left x-axis coordinate&#34;&#34;&#34;
        return self.x_min

    @property
    def right(self) -&gt; float:
        &#34;&#34;&#34;right x-axis coordinate&#34;&#34;&#34;
        return self.x_max

    @property
    def bottom(self) -&gt; float:
        &#34;&#34;&#34;bottom y-axis coordinate&#34;&#34;&#34;
        return self.y_min

    @property
    def rows(self) -&gt; int:
        &#34;&#34;&#34;number of row, height&#34;&#34;&#34;
        return int(self.array.shape[0])

    @property
    def cols(self) -&gt; int:
        &#34;&#34;&#34;number of column, width&#34;&#34;&#34;
        return int(self.array.shape[1])

    @property
    def layers(self) -&gt; int:
        &#34;&#34;&#34;number of layer / channel&#34;&#34;&#34;
        _layers: int = 1
        if len(self.array.shape) &gt; 2:
            _layers = self.array.shape[2]
        return _layers

    @property
    def x_extent(self) -&gt; float:
        &#34;&#34;&#34;width of raster in the map unit (degree decimal or meters)&#34;&#34;&#34;
        return self.x_max - self.x_min

    @property
    def y_extent(self) -&gt; float:
        &#34;&#34;&#34;height of raster in the map unit (degree decimal or meters)&#34;&#34;&#34;
        return self.y_max - self.y_min

    @property
    def is_projected(self) -&gt; bool:
        &#34;&#34;&#34;check crs is projected or not&#34;&#34;&#34;
        return self.crs.is_projected

    @property
    def is_geographic(self) -&gt; bool:
        &#34;&#34;&#34;check crs is geographic or not&#34;&#34;&#34;
        return self.crs.is_geographic

    def __check_validity(self) -&gt; None:
        &#34;&#34;&#34;Check geometry validity

        Raises
        ------
        ValueError
            x min, y min is greater than x max, y max
        ValueError
            x min is greater than x max
        ValueError
            y min is greater than y max
        &#34;&#34;&#34;
        if self.x_extent &lt; 0 and self.y_extent &lt; 0:
            raise ValueError(
                &#34;x min should be less than x max and y min should be less than y max&#34;
            )
        elif self.x_extent &lt; 0 and self.y_extent &gt; 0:
            raise ValueError(&#34;x min should be less than x max&#34;)
        elif self.x_extent &gt; 0 and self.y_extent &lt; 0:
            raise ValueError(&#34;y min should be less than y max&#34;)

    def xy_value(self, x: float, y: float) -&gt; Union[float, int, np.ndarray]:
        &#34;&#34;&#34;Obtain pixel value by geodetic or projected coordinate

        Parameters
        ----------
        x : float
            x-axis coordinate
        y : float
            y-axis coordinate

        Returns
        -------
        Union[float, int, np.ndarray]
            pixel value
        &#34;&#34;&#34;
        try:
            row, col = self.xy2rowcol(x, y)
            if row &lt; 0 or col &lt; 0:
                raise IndexError
            return self.array[row, col]
        except IndexError:
            raise IndexError(
                f&#34;&#34;&#34;
                {x},{y} is out of bound. 
                x_min={self.x_min} y_min={self.y_min} x_max={self.x_max} y_max={self.y_max}
                &#34;&#34;&#34;
            )

    def rowcol2xy(self, row: int, col: int) -&gt; Tuple[float, float]:
        &#34;&#34;&#34;Convert image coordinate (row, col) to real world coordinate

        Parameters
        ----------
        row : int
        col : int

        Returns
        -------
        Tuple[float, float]
            X,Y coordinate in real world
        &#34;&#34;&#34;
        return rowcol2xy((row, col), self.transform)

    def xy2rowcol(self, x: float, y: float) -&gt; Tuple[int, int]:
        &#34;&#34;&#34;Convert real world coordinate to image coordinate (row, col)

        Parameters
        ----------
        x : float
        y : float

        Returns
        -------
        Tuple[int, int]
            row, column
        &#34;&#34;&#34;
        _row, _col = xy2rowcol((x, y), self.transform)
        return int(_row), int(_col)

    def __raster_calc_by_pixel__(
        self,
        raster: &#34;Raster&#34;,
        operator: Callable[[Any, Any], Any],
    ) -&gt; np.ndarray:
        _raster = np.zeros(self.array.shape, dtype=self.array.dtype)
        for row in range(self.rows):
            for col in range(self.cols):
                try:
                    pixel_source = self.array[row, col]
                    pixel_target = raster.xy_value(*self.rowcol2xy(row, col))
                    if pixel_source != self.no_data and pixel_target != raster.no_data:
                        _raster[row, col] = operator(
                            pixel_source,
                            pixel_target,
                        )
                    else:
                        _raster[row, col] = self.no_data
                except IndexError:
                    _raster[row, col] = self.no_data
        return _raster

    def __raster_calculation__(
        self,
        raster: Union[int, float, &#34;Raster&#34;, np.ndarray],
        operator: Callable[[Any, Any], Any],
    ) -&gt; &#34;Raster&#34;:
        if not isinstance(raster, (int, float, Raster, np.ndarray)):
            raise ValueError(f&#34;{type(raster)} unsupported data format&#34;)

        if isinstance(raster, Raster):
            if (
                raster.epsg == self.epsg
                and raster.resolution == self.resolution
                and raster.x_min == self.x_min
                and raster.y_min == self.y_min
                and raster.shape == self.shape
            ):
                _raster = operator(self.array, raster.array)
            else:
                # _raster = self.__raster_calc_by_pixel__(raster, operator)
                _raster = __nb_raster_calc(
                    self,
                    raster,
                    operator.__name__,
                )
        elif isinstance(raster, np.ndarray):
            _raster = operator(self.array, raster)
        else:
            _raster = operator(self.array, raster)

        return Raster(_raster, self.resolution, self.x_min, self.y_max, epsg=self.epsg)

    def __sub__(self, raster: Union[int, float, &#34;Raster&#34;, np.ndarray]) -&gt; &#34;Raster&#34;:
        return self.__raster_calculation__(raster, sub)

    def __add__(self, raster: Union[int, float, &#34;Raster&#34;, np.ndarray]) -&gt; &#34;Raster&#34;:
        return self.__raster_calculation__(raster, add)

    def __mul__(self, raster: Union[int, float, &#34;Raster&#34;, np.ndarray]) -&gt; &#34;Raster&#34;:
        return self.__raster_calculation__(raster, mul)

    def __truediv__(self, raster: Union[int, float, &#34;Raster&#34;, np.ndarray]) -&gt; &#34;Raster&#34;:
        return self.__raster_calculation__(raster, truediv)

    def __floordiv__(self, raster: Union[int, float, &#34;Raster&#34;, np.ndarray]) -&gt; &#34;Raster&#34;:
        return self.__raster_calculation__(raster, floordiv)

    def __pow__(self, raster: Union[int, float, &#34;Raster&#34;, np.ndarray]) -&gt; &#34;Raster&#34;:
        return self.__raster_calculation__(raster, pow)

    def __iadd__(self, raster: Union[int, float, &#34;Raster&#34;, np.ndarray]) -&gt; &#34;Raster&#34;:
        return self.__raster_calculation__(raster, iadd)

    def __itruediv__(self, raster: Union[int, float, &#34;Raster&#34;, np.ndarray]) -&gt; &#34;Raster&#34;:
        return self.__raster_calculation__(raster, itruediv)

    def __ifloordiv__(
        self, raster: Union[int, float, &#34;Raster&#34;, np.ndarray]
    ) -&gt; &#34;Raster&#34;:
        return self.__raster_calculation__(raster, ifloordiv)

    def __imul__(self, raster: Union[int, float, &#34;Raster&#34;, np.ndarray]) -&gt; &#34;Raster&#34;:
        return self.__raster_calculation__(raster, imul)

    def __isub__(self, raster: Union[int, float, &#34;Raster&#34;, np.ndarray]) -&gt; &#34;Raster&#34;:
        return self.__raster_calculation__(raster, isub)

    def __ipow__(self, raster: Union[int, float, &#34;Raster&#34;, np.ndarray]) -&gt; &#34;Raster&#34;:
        return self.__raster_calculation__(raster, ipow)

    def __iter__(self) -&gt; Generator[Any, None, None]:
        _iter_shape: Union[Tuple[int, int], int] = (self.rows * self.cols, self.layers)
        if self.layers == 1:
            _iter_shape = self.rows * self.cols
        _iter = self.array.reshape(_iter_shape)
        for i in range(10):
            yield _iter[i]

    def save(self, file_name: str) -&gt; None:
        &#34;&#34;&#34;Save raster as geotiff

        Parameters
        ----------
        file_name : str
            output filename
        &#34;&#34;&#34;
        save_raster(
            file_name, self.array, self.crs, affine=self.transform, nodata=self.no_data
        )

    def resize(
        self, height: int, width: int, method: str = &#34;bilinear&#34;, backend: str = &#34;opencv&#34;
    ) -&gt; &#34;Raster&#34;:
        &#34;&#34;&#34;Resize raster into defined height and width

        Parameters
        -------
        height: int
            height defined
        width: int
            width defined
        method: str nearest or bicubic or bilinear or area or lanczos, default bilinear
            resampling method for opencv  &lt;br/&gt;
            * if nearest, a nearest-neighbor interpolation  &lt;br/&gt;
            * if bicubic, a bicubic interpolation over 4×4 pixel neighborhood  &lt;br/&gt;
            * if bilinear, a bilinear interpolation  &lt;br/&gt;
            * if area, resampling using pixel area relation. It may be a preferred method for image decimation, as it gives moire’-free results. But when the image is zoomed, it is similar to the INTER_NEAREST method.  &lt;br/&gt;
            * if lanczos, a Lanczos interpolation over 8×8 pixel neighborhood
        backend: str opencv or python, default opencv
            resampling backend  &lt;br/&gt;
            * if opencv, image will be resampled using opencv  &lt;br/&gt;
            * if python, image will be resampled using pure python. slower and nearest neighbor only


        Returns
        -------
        Raster
            Resized
        &#34;&#34;&#34;
        if backend == &#34;opencv&#34;:
            return self.__cv_resize(height, width, method)
        elif backend == &#34;python&#34;:
            return self.__py_resize(height, width)
        else:
            raise ValueError(&#34;Please choose between python or opencv for backend&#34;)

    def resample(
        self,
        resolution: Union[Tuple[float, float], List[float], float],
        method: str = &#34;bilinear&#34;,
        backend: str = &#34;opencv&#34;,
    ) -&gt; &#34;Raster&#34;:
        &#34;&#34;&#34;Resample image into defined resolution

        Parameters
        -------
        resolution: tuple, list, float
            spatial resolution target
        method: str nearest or bicubic or bilinear or area or lanczos, default bilinear
            resampling method for opencv  &lt;br/&gt;
            * if nearest, a nearest-neighbor interpolation  &lt;br/&gt;
            * if bicubic, a bicubic interpolation over 4×4 pixel neighborhood  &lt;br/&gt;
            * if bilinear, a bilinear interpolation  &lt;br/&gt;
            * if area, resampling using pixel area relation. It may be a preferred method for image decimation, as it gives moire’-free results. But when the image is zoomed, it is similar to the INTER_NEAREST method.  &lt;br/&gt;
            * if lanczos, a Lanczos interpolation over 8×8 pixel neighborhood
        backend: str opencv or python, default opencv
            resampling backend  &lt;br/&gt;
            * if opencv, image will be resampled using opencv  &lt;br/&gt;
            * if python, image will be resampled using pure python. slower and nearest neighbor only


        Returns
        -------
        Raster
            Resampled
        &#34;&#34;&#34;
        if backend == &#34;opencv&#34;:
            return self.__cv_resample(resolution, method)
        elif backend == &#34;python&#34;:
            return self.__py_resample(resolution)
        else:
            raise ValueError(&#34;Please choose between python or opencv for backend&#34;)

    def __cv_resize(self, height: int, width: int, method: str) -&gt; &#34;Raster&#34;:
        resized_y_resolution = self.y_extent / height
        resized_x_resolution = self.x_extent / width
        resized = cv2.resize(
            self.array, (width, height), interpolation=self.__cv2_resize_method[method]
        )
        return Raster(
            resized,
            (resized_x_resolution, resized_y_resolution),
            self.x_min,
            self.y_max,
            epsg=self.epsg,
        )

    def __cv_resample(
        self, resolution: Union[Tuple[float, float], List[float], float], method: str
    ) -&gt; &#34;Raster&#34;:
        if isinstance(resolution, (float, int)):
            resampled_x_resolution = float(resolution)
            resampled_y_resolution = float(resolution)
        else:
            resampled_x_resolution = resolution[0]
            resampled_y_resolution = resolution[1]

        resampled_rows = round(self.y_extent / resampled_y_resolution)
        resampled_cols = round(self.x_extent / resampled_x_resolution)

        resampled = self.__cv_resize(resampled_rows, resampled_cols, method)
        return resampled

    def __py_resample(
        self, resolution: Union[Tuple[float, float], List[float], float]
    ) -&gt; &#34;Raster&#34;:
        &#34;&#34;&#34;
        Resample raster using nearest neighbor
        Parameters
        -------
        resolution: tuple, list
            spatial resolution target

        Returns
        -------
        Raster
            Resampled
        &#34;&#34;&#34;

        if isinstance(resolution, (float, int)):
            resampled_x_resolution = float(resolution)
            resampled_y_resolution = float(resolution)
        else:
            resampled_x_resolution = resolution[0]
            resampled_y_resolution = resolution[1]

        resampled_rows = round(self.y_extent / resampled_y_resolution)
        resampled_cols = round(self.x_extent / resampled_x_resolution)

        resampled_shape: Tuple[int, ...] = (resampled_rows, resampled_cols, self.layers)
        if self.layers == 1:
            resampled_shape = (resampled_rows, resampled_cols)

        resampled_array = np.zeros(
            resampled_rows * resampled_cols * self.layers, dtype=self.dtype
        ).reshape(resampled_shape)

        resampled_affine = Affine.translation(self.x_min, self.y_min) * Affine.scale(
            resampled_x_resolution, -resampled_y_resolution
        )

        for row in range(resampled_rows):
            for col in range(resampled_cols):
                x, y = rowcol2xy((row, col), resampled_affine)
                resampled_array[row, col] = self.xy_value(
                    x + (resampled_x_resolution / 2), y + (resampled_y_resolution / 2)
                )

        return Raster(
            resampled_array,
            (resampled_x_resolution, resampled_y_resolution),
            self.x_min,
            self.y_max,
            epsg=self.epsg,
        )

    def __py_resize(self, height: int, width: int) -&gt; &#34;Raster&#34;:
        &#34;&#34;&#34;
        Resize raster using nearest neighbor
        Parameters
        -------
        height: int
            raster height
        width: int
            raster width

        Returns
        -------
        Raster
            Resampled
        &#34;&#34;&#34;
        resized_y_resolution = self.y_extent / height
        resized_x_resolution = self.x_extent / width

        resized_affine = Affine.translation(self.x_min, self.y_min) * Affine.scale(
            resized_x_resolution, -resized_y_resolution
        )

        resized_shape: Tuple[int, ...] = (height, width, self.layers)
        if self.layers == 1:
            resized_shape = (height, width)

        resized_array = np.zeros(
            height * width * self.layers, dtype=self.dtype
        ).reshape(resized_shape)

        for row in range(height):
            for col in range(width):
                x, y = rowcol2xy((row, col), resized_affine)
                resized_array[row, col] = self.xy_value(
                    x + (resized_x_resolution / 2), y + (resized_y_resolution / 2)
                )

        return Raster(
            resized_array,
            (resized_x_resolution, resized_y_resolution),
            self.x_min,
            self.y_max,
            epsg=self.epsg,
        )</code></pre>
</details>
<h3>Ancestors</h3>
<ul class="hlist">
<li>numpy.ndarray</li>
</ul>
<h3>Static methods</h3>
<dl>
<dt id="geosardine.raster.Raster.from_binary"><code class="name flex">
<<<<<<< HEAD
<span>def <span class="ident">from_binary</span></span>(<span>binary_file: str, shape: Tuple[int, ...], resolution: Union[Tuple[float, float], List[float], float], x_min: float, y_max: float, epsg: int = 4326, no_data: Union[float, int] = -32767.0, dtype: numpy.dtype = numpy.float32, *args, **kwargs) ‑> <a title="geosardine.raster.Raster" href="#geosardine.raster.Raster">Raster</a></span>
</code></dt>
<dd>
<div class="desc"></div>
<details class="source">
<summary>
<span>Expand source code</span>
<a href="https://github.com/sahitono/geosardine/blob/107541c2af7a3c751448bac1c477e8f67e75ce75/geosardine\raster.py#L180-L197" class="git-link">Browse git</a>
=======
<span>def <span class="ident">from_binary</span></span>(<span>binary_file: str, shape: Tuple[int, ...], resolution: Union[Tuple[float, float], List[float], float], x_min: float, y_max: float, epsg: int = 4326, no_data: Union[float, int] = -32767.0, dtype: numpy.dtype = numpy.float32, shape_order: str = 'hwc', *args, **kwargs) ‑> <a title="geosardine.raster.Raster" href="#geosardine.raster.Raster">Raster</a></span>
</code></dt>
<dd>
<div class="desc"><p>Convert binary grid into Raster</p>
<h2 id="parameters">Parameters</h2>
<dl>
<dt><strong><code>binary_file</code></strong> :&ensp;<code>str</code></dt>
<dd>location of binary grid file</dd>
<dt><strong><code>shape</code></strong> :&ensp;<code>tuple</code> of <code>int</code></dt>
<dd>shape of binary grid.</dd>
<dt><strong><code>resolution</code></strong> :&ensp;<code>tuple</code> of <code>float, list</code> of <code>float</code> or <code>float</code></dt>
<dd>pixel / grid spatial resolution</dd>
<dt><strong><code>x_min</code></strong> :&ensp;<code>float, defaults to None</code></dt>
<dd>left boundary of x-axis coordinate</dd>
<dt><strong><code>y_max</code></strong> :&ensp;<code>float, defaults to None</code></dt>
<dd>top boundary of y-axis coordinate</dd>
<dt><strong><code>epsg</code></strong> :&ensp;<code>int, defaults to 4326</code></dt>
<dd>EPSG code of reference system</dd>
<dt><strong><code>no_data</code></strong> :&ensp;<code>int</code> or <code>float</code>, default <code>None</code></dt>
<dd>no data value</dd>
<dt><strong><code>dtype</code></strong> :&ensp;<code>numpy.dtype</code>, default <code>numpy.float32</code></dt>
<dd>data type of raster</dd>
<dt><strong><code>shape_order</code></strong> :&ensp;<code>str</code>, default <code>hwc</code></dt>
<dd>shape ordering,
* if default, height x width x channel</dd>
</dl>
<h2 id="returns">Returns</h2>
<dl>
<dt><code><a title="geosardine.raster.Raster" href="#geosardine.raster.Raster">Raster</a></code></dt>
<dd>raster shape will be in format height x width x channel / layer</dd>
</dl></div>
<details class="source">
<summary>
<span>Expand source code</span>
<a href="https://github.com/sahitono/geosardine/blob/81f3fc31e555f85048557a221b1e75b0540568e0/geosardine\raster.py#L180-L238" class="git-link">Browse git</a>
>>>>>>> a9e944ae
</summary>
<pre><code class="python">@classmethod
def from_binary(
    cls,
    binary_file: str,
    shape: Tuple[int, ...],
    resolution: Union[Tuple[float, float], List[float], float],
    x_min: float,
    y_max: float,
    epsg: int = 4326,
    no_data: Union[float, int] = -32767.0,
    dtype: np.dtype = np.float32,
<<<<<<< HEAD
    *args,
    **kwargs,
) -&gt; &#34;Raster&#34;:
    _bin_array = np.fromfile(binary_file, dtype=dtype, *args, **kwargs).reshape(
        shape
    )
=======
    shape_order: str = &#34;hwc&#34;,
    *args,
    **kwargs,
) -&gt; &#34;Raster&#34;:
    &#34;&#34;&#34;Convert binary grid into Raster

    Parameters
    -------
    binary_file : str
        location of binary grid file
    shape : tuple of int
        shape of binary grid.
    resolution : tuple of float, list of float or float
        pixel / grid spatial resolution
    x_min : float, defaults to None
        left boundary of x-axis coordinate
    y_max : float, defaults to None
        top boundary of y-axis coordinate
    epsg : int, defaults to 4326
        EPSG code of reference system
    no_data : int or float, default None
        no data value
    dtype : numpy.dtype, default numpy.float32
        data type of raster
    shape_order : str, default hwc
        shape ordering,
        * if default, height x width x channel


    Returns
    -------
    Raster
        raster shape will be in format height x width x channel / layer

    &#34;&#34;&#34;

    _bin_array = np.fromfile(binary_file, dtype=dtype, *args, **kwargs).reshape(
        shape
    )

    if shape_order not in (&#34;hwc&#34;, &#34;hw&#34;):
        c_index = shape_order.index(&#34;c&#34;)
        h_index = shape_order.index(&#34;h&#34;)
        w_index = shape_order.index(&#34;w&#34;)

        _bin_array = np.transpose(_bin_array, (h_index, w_index, c_index))

>>>>>>> a9e944ae
    return cls(_bin_array, resolution, x_min, y_max, epsg=epsg, no_data=no_data)</code></pre>
</details>
</dd>
<dt id="geosardine.raster.Raster.from_rasterfile"><code class="name flex">
<span>def <span class="ident">from_rasterfile</span></span>(<span>raster_file: str) ‑> <a title="geosardine.raster.Raster" href="#geosardine.raster.Raster">Raster</a></span>
</code></dt>
<dd>
<<<<<<< HEAD
<div class="desc"></div>
<details class="source">
<summary>
<span>Expand source code</span>
<a href="https://github.com/sahitono/geosardine/blob/107541c2af7a3c751448bac1c477e8f67e75ce75/geosardine\raster.py#L199-L203" class="git-link">Browse git</a>
</summary>
<pre><code class="python">@classmethod
def from_rasterfile(cls, raster_file: str) -&gt; &#34;Raster&#34;:
    with rasterio.open(raster_file) as file:
        _raster = reshape_as_image(file.read())
=======
<div class="desc"><p>Get raster from supported gdal raster file</p>
<h2 id="parameters">Parameters</h2>
<dl>
<dt><strong><code>raster_file</code></strong> :&ensp;<code>str</code></dt>
<dd>location of raser file</dd>
</dl>
<h2 id="returns">Returns</h2>
<dl>
<dt><code><a title="geosardine.raster.Raster" href="#geosardine.raster.Raster">Raster</a></code></dt>
<dd>&nbsp;</dd>
</dl></div>
<details class="source">
<summary>
<span>Expand source code</span>
<a href="https://github.com/sahitono/geosardine/blob/81f3fc31e555f85048557a221b1e75b0540568e0/geosardine\raster.py#L240-L256" class="git-link">Browse git</a>
</summary>
<pre><code class="python">@classmethod
def from_rasterfile(cls, raster_file: str) -&gt; &#34;Raster&#34;:
    &#34;&#34;&#34;Get raster from supported gdal raster file

    Parameters
    -------
    raster_file : str
        location of raser file

    Returns
    -------
    Raster
    &#34;&#34;&#34;
    with rasterio.open(raster_file) as file:
        _raster = reshape_as_image(file.read())

>>>>>>> a9e944ae
    return cls(_raster, transform=file.transform, epsg=file.crs.to_epsg())</code></pre>
</details>
</dd>
</dl>
<h3>Instance variables</h3>
<dl>
<dt id="geosardine.raster.Raster.array"><code class="name">var <span class="ident">array</span> : numpy.ndarray</code></dt>
<dd>
<div class="desc"><p>the numpy array of raster</p></div>
<details class="source">
<summary>
<span>Expand source code</span>
<<<<<<< HEAD
<a href="https://github.com/sahitono/geosardine/blob/107541c2af7a3c751448bac1c477e8f67e75ce75/geosardine\raster.py#L205-L208" class="git-link">Browse git</a>
=======
<a href="https://github.com/sahitono/geosardine/blob/81f3fc31e555f85048557a221b1e75b0540568e0/geosardine\raster.py#L258-L261" class="git-link">Browse git</a>
>>>>>>> a9e944ae
</summary>
<pre><code class="python">@property
def array(self) -&gt; np.ndarray:
    &#34;&#34;&#34;the numpy array of raster&#34;&#34;&#34;
    return self.__array__()</code></pre>
</details>
</dd>
<dt id="geosardine.raster.Raster.bottom"><code class="name">var <span class="ident">bottom</span> : float</code></dt>
<dd>
<div class="desc"><p>bottom y-axis coordinate</p></div>
<details class="source">
<summary>
<span>Expand source code</span>
<<<<<<< HEAD
<a href="https://github.com/sahitono/geosardine/blob/107541c2af7a3c751448bac1c477e8f67e75ce75/geosardine\raster.py#L249-L252" class="git-link">Browse git</a>
=======
<a href="https://github.com/sahitono/geosardine/blob/81f3fc31e555f85048557a221b1e75b0540568e0/geosardine\raster.py#L302-L305" class="git-link">Browse git</a>
>>>>>>> a9e944ae
</summary>
<pre><code class="python">@property
def bottom(self) -&gt; float:
    &#34;&#34;&#34;bottom y-axis coordinate&#34;&#34;&#34;
    return self.y_min</code></pre>
</details>
</dd>
<dt id="geosardine.raster.Raster.cols"><code class="name">var <span class="ident">cols</span> : int</code></dt>
<dd>
<div class="desc"><p>number of column, width</p></div>
<details class="source">
<summary>
<span>Expand source code</span>
<<<<<<< HEAD
<a href="https://github.com/sahitono/geosardine/blob/107541c2af7a3c751448bac1c477e8f67e75ce75/geosardine\raster.py#L259-L262" class="git-link">Browse git</a>
=======
<a href="https://github.com/sahitono/geosardine/blob/81f3fc31e555f85048557a221b1e75b0540568e0/geosardine\raster.py#L312-L315" class="git-link">Browse git</a>
>>>>>>> a9e944ae
</summary>
<pre><code class="python">@property
def cols(self) -&gt; int:
    &#34;&#34;&#34;number of column, width&#34;&#34;&#34;
    return int(self.array.shape[1])</code></pre>
</details>
</dd>
<dt id="geosardine.raster.Raster.is_geographic"><code class="name">var <span class="ident">is_geographic</span> : bool</code></dt>
<dd>
<div class="desc"><p>check crs is geographic or not</p></div>
<details class="source">
<summary>
<span>Expand source code</span>
<<<<<<< HEAD
<a href="https://github.com/sahitono/geosardine/blob/107541c2af7a3c751448bac1c477e8f67e75ce75/geosardine\raster.py#L287-L290" class="git-link">Browse git</a>
=======
<a href="https://github.com/sahitono/geosardine/blob/81f3fc31e555f85048557a221b1e75b0540568e0/geosardine\raster.py#L340-L343" class="git-link">Browse git</a>
>>>>>>> a9e944ae
</summary>
<pre><code class="python">@property
def is_geographic(self) -&gt; bool:
    &#34;&#34;&#34;check crs is geographic or not&#34;&#34;&#34;
    return self.crs.is_geographic</code></pre>
</details>
</dd>
<dt id="geosardine.raster.Raster.is_projected"><code class="name">var <span class="ident">is_projected</span> : bool</code></dt>
<dd>
<div class="desc"><p>check crs is projected or not</p></div>
<details class="source">
<summary>
<span>Expand source code</span>
<<<<<<< HEAD
<a href="https://github.com/sahitono/geosardine/blob/107541c2af7a3c751448bac1c477e8f67e75ce75/geosardine\raster.py#L282-L285" class="git-link">Browse git</a>
=======
<a href="https://github.com/sahitono/geosardine/blob/81f3fc31e555f85048557a221b1e75b0540568e0/geosardine\raster.py#L335-L338" class="git-link">Browse git</a>
>>>>>>> a9e944ae
</summary>
<pre><code class="python">@property
def is_projected(self) -&gt; bool:
    &#34;&#34;&#34;check crs is projected or not&#34;&#34;&#34;
    return self.crs.is_projected</code></pre>
</details>
</dd>
<dt id="geosardine.raster.Raster.layers"><code class="name">var <span class="ident">layers</span> : int</code></dt>
<dd>
<div class="desc"><p>number of layer / channel</p></div>
<details class="source">
<summary>
<span>Expand source code</span>
<<<<<<< HEAD
<a href="https://github.com/sahitono/geosardine/blob/107541c2af7a3c751448bac1c477e8f67e75ce75/geosardine\raster.py#L264-L270" class="git-link">Browse git</a>
=======
<a href="https://github.com/sahitono/geosardine/blob/81f3fc31e555f85048557a221b1e75b0540568e0/geosardine\raster.py#L317-L323" class="git-link">Browse git</a>
>>>>>>> a9e944ae
</summary>
<pre><code class="python">@property
def layers(self) -&gt; int:
    &#34;&#34;&#34;number of layer / channel&#34;&#34;&#34;
    _layers: int = 1
    if len(self.array.shape) &gt; 2:
        _layers = self.array.shape[2]
    return _layers</code></pre>
</details>
</dd>
<dt id="geosardine.raster.Raster.left"><code class="name">var <span class="ident">left</span> : float</code></dt>
<dd>
<div class="desc"><p>left x-axis coordinate</p></div>
<details class="source">
<summary>
<span>Expand source code</span>
<<<<<<< HEAD
<a href="https://github.com/sahitono/geosardine/blob/107541c2af7a3c751448bac1c477e8f67e75ce75/geosardine\raster.py#L239-L242" class="git-link">Browse git</a>
=======
<a href="https://github.com/sahitono/geosardine/blob/81f3fc31e555f85048557a221b1e75b0540568e0/geosardine\raster.py#L292-L295" class="git-link">Browse git</a>
>>>>>>> a9e944ae
</summary>
<pre><code class="python">@property
def left(self) -&gt; float:
    &#34;&#34;&#34;left x-axis coordinate&#34;&#34;&#34;
    return self.x_min</code></pre>
</details>
</dd>
<dt id="geosardine.raster.Raster.right"><code class="name">var <span class="ident">right</span> : float</code></dt>
<dd>
<div class="desc"><p>right x-axis coordinate</p></div>
<details class="source">
<summary>
<span>Expand source code</span>
<<<<<<< HEAD
<a href="https://github.com/sahitono/geosardine/blob/107541c2af7a3c751448bac1c477e8f67e75ce75/geosardine\raster.py#L244-L247" class="git-link">Browse git</a>
=======
<a href="https://github.com/sahitono/geosardine/blob/81f3fc31e555f85048557a221b1e75b0540568e0/geosardine\raster.py#L297-L300" class="git-link">Browse git</a>
>>>>>>> a9e944ae
</summary>
<pre><code class="python">@property
def right(self) -&gt; float:
    &#34;&#34;&#34;right x-axis coordinate&#34;&#34;&#34;
    return self.x_max</code></pre>
</details>
</dd>
<dt id="geosardine.raster.Raster.rows"><code class="name">var <span class="ident">rows</span> : int</code></dt>
<dd>
<div class="desc"><p>number of row, height</p></div>
<details class="source">
<summary>
<span>Expand source code</span>
<<<<<<< HEAD
<a href="https://github.com/sahitono/geosardine/blob/107541c2af7a3c751448bac1c477e8f67e75ce75/geosardine\raster.py#L254-L257" class="git-link">Browse git</a>
=======
<a href="https://github.com/sahitono/geosardine/blob/81f3fc31e555f85048557a221b1e75b0540568e0/geosardine\raster.py#L307-L310" class="git-link">Browse git</a>
>>>>>>> a9e944ae
</summary>
<pre><code class="python">@property
def rows(self) -&gt; int:
    &#34;&#34;&#34;number of row, height&#34;&#34;&#34;
    return int(self.array.shape[0])</code></pre>
</details>
</dd>
<dt id="geosardine.raster.Raster.top"><code class="name">var <span class="ident">top</span> : float</code></dt>
<dd>
<div class="desc"><p>top y-axis coordinate</p></div>
<details class="source">
<summary>
<span>Expand source code</span>
<<<<<<< HEAD
<a href="https://github.com/sahitono/geosardine/blob/107541c2af7a3c751448bac1c477e8f67e75ce75/geosardine\raster.py#L234-L237" class="git-link">Browse git</a>
=======
<a href="https://github.com/sahitono/geosardine/blob/81f3fc31e555f85048557a221b1e75b0540568e0/geosardine\raster.py#L287-L290" class="git-link">Browse git</a>
>>>>>>> a9e944ae
</summary>
<pre><code class="python">@property
def top(self) -&gt; float:
    &#34;&#34;&#34;top y-axis coordinate&#34;&#34;&#34;
    return self.y_max</code></pre>
</details>
</dd>
<dt id="geosardine.raster.Raster.x_extent"><code class="name">var <span class="ident">x_extent</span> : float</code></dt>
<dd>
<div class="desc"><p>width of raster in the map unit (degree decimal or meters)</p></div>
<details class="source">
<summary>
<span>Expand source code</span>
<<<<<<< HEAD
<a href="https://github.com/sahitono/geosardine/blob/107541c2af7a3c751448bac1c477e8f67e75ce75/geosardine\raster.py#L272-L275" class="git-link">Browse git</a>
=======
<a href="https://github.com/sahitono/geosardine/blob/81f3fc31e555f85048557a221b1e75b0540568e0/geosardine\raster.py#L325-L328" class="git-link">Browse git</a>
>>>>>>> a9e944ae
</summary>
<pre><code class="python">@property
def x_extent(self) -&gt; float:
    &#34;&#34;&#34;width of raster in the map unit (degree decimal or meters)&#34;&#34;&#34;
    return self.x_max - self.x_min</code></pre>
</details>
</dd>
<dt id="geosardine.raster.Raster.x_max"><code class="name">var <span class="ident">x_max</span> : float</code></dt>
<dd>
<div class="desc"><p>maximum x-axis coordinate</p></div>
<details class="source">
<summary>
<span>Expand source code</span>
<<<<<<< HEAD
<a href="https://github.com/sahitono/geosardine/blob/107541c2af7a3c751448bac1c477e8f67e75ce75/geosardine\raster.py#L224-L227" class="git-link">Browse git</a>
=======
<a href="https://github.com/sahitono/geosardine/blob/81f3fc31e555f85048557a221b1e75b0540568e0/geosardine\raster.py#L277-L280" class="git-link">Browse git</a>
>>>>>>> a9e944ae
</summary>
<pre><code class="python">@property
def x_max(self) -&gt; float:
    &#34;&#34;&#34;maximum x-axis coordinate&#34;&#34;&#34;
    return self.__transform[2] + (self.resolution[0] * self.cols)</code></pre>
</details>
</dd>
<dt id="geosardine.raster.Raster.x_min"><code class="name">var <span class="ident">x_min</span> : float</code></dt>
<dd>
<div class="desc"><p>minimum x-axis coordinate</p></div>
<details class="source">
<summary>
<span>Expand source code</span>
<<<<<<< HEAD
<a href="https://github.com/sahitono/geosardine/blob/107541c2af7a3c751448bac1c477e8f67e75ce75/geosardine\raster.py#L214-L217" class="git-link">Browse git</a>
=======
<a href="https://github.com/sahitono/geosardine/blob/81f3fc31e555f85048557a221b1e75b0540568e0/geosardine\raster.py#L267-L270" class="git-link">Browse git</a>
>>>>>>> a9e944ae
</summary>
<pre><code class="python">@property
def x_min(self) -&gt; float:
    &#34;&#34;&#34;minimum x-axis coordinate&#34;&#34;&#34;
    return self.__transform[2]</code></pre>
</details>
</dd>
<dt id="geosardine.raster.Raster.y_extent"><code class="name">var <span class="ident">y_extent</span> : float</code></dt>
<dd>
<div class="desc"><p>height of raster in the map unit (degree decimal or meters)</p></div>
<details class="source">
<summary>
<span>Expand source code</span>
<<<<<<< HEAD
<a href="https://github.com/sahitono/geosardine/blob/107541c2af7a3c751448bac1c477e8f67e75ce75/geosardine\raster.py#L277-L280" class="git-link">Browse git</a>
=======
<a href="https://github.com/sahitono/geosardine/blob/81f3fc31e555f85048557a221b1e75b0540568e0/geosardine\raster.py#L330-L333" class="git-link">Browse git</a>
>>>>>>> a9e944ae
</summary>
<pre><code class="python">@property
def y_extent(self) -&gt; float:
    &#34;&#34;&#34;height of raster in the map unit (degree decimal or meters)&#34;&#34;&#34;
    return self.y_max - self.y_min</code></pre>
</details>
</dd>
<dt id="geosardine.raster.Raster.y_max"><code class="name">var <span class="ident">y_max</span> : float</code></dt>
<dd>
<div class="desc"><p>maximum y-axis coordinate</p></div>
<details class="source">
<summary>
<span>Expand source code</span>
<<<<<<< HEAD
<a href="https://github.com/sahitono/geosardine/blob/107541c2af7a3c751448bac1c477e8f67e75ce75/geosardine\raster.py#L219-L222" class="git-link">Browse git</a>
=======
<a href="https://github.com/sahitono/geosardine/blob/81f3fc31e555f85048557a221b1e75b0540568e0/geosardine\raster.py#L272-L275" class="git-link">Browse git</a>
>>>>>>> a9e944ae
</summary>
<pre><code class="python">@property
def y_max(self) -&gt; float:
    &#34;&#34;&#34;maximum y-axis coordinate&#34;&#34;&#34;
    return self.__transform[5]</code></pre>
</details>
</dd>
<dt id="geosardine.raster.Raster.y_min"><code class="name">var <span class="ident">y_min</span> : float</code></dt>
<dd>
<div class="desc"><p>minimum y-axis coordinate</p></div>
<details class="source">
<summary>
<span>Expand source code</span>
<<<<<<< HEAD
<a href="https://github.com/sahitono/geosardine/blob/107541c2af7a3c751448bac1c477e8f67e75ce75/geosardine\raster.py#L229-L232" class="git-link">Browse git</a>
=======
<a href="https://github.com/sahitono/geosardine/blob/81f3fc31e555f85048557a221b1e75b0540568e0/geosardine\raster.py#L282-L285" class="git-link">Browse git</a>
>>>>>>> a9e944ae
</summary>
<pre><code class="python">@property
def y_min(self) -&gt; float:
    &#34;&#34;&#34;minimum y-axis coordinate&#34;&#34;&#34;
    return self.__transform[5] - (self.resolution[1] * self.rows)</code></pre>
</details>
</dd>
</dl>
<h3>Methods</h3>
<dl>
<dt id="geosardine.raster.Raster.resample"><code class="name flex">
<span>def <span class="ident">resample</span></span>(<span>self, resolution: Union[Tuple[float, float], List[float], float], method: str = 'bilinear', backend: str = 'opencv') ‑> <a title="geosardine.raster.Raster" href="#geosardine.raster.Raster">Raster</a></span>
</code></dt>
<dd>
<div class="desc"><p>Resample image into defined resolution</p>
<h2 id="parameters">Parameters</h2>
<dl>
<dt><strong><code>resolution</code></strong> :&ensp;<code>tuple, list, float</code></dt>
<dd>spatial resolution target</dd>
<dt><strong><code>method</code></strong> :&ensp;<code>str nearest</code> or <code>bicubic</code> or <code>bilinear</code> or <code>area</code> or <code>lanczos</code>, default <code>bilinear</code></dt>
<dd>resampling method for opencv
<br/>
* if nearest, a nearest-neighbor interpolation
<br/>
* if bicubic, a bicubic interpolation over 4×4 pixel neighborhood
<br/>
* if bilinear, a bilinear interpolation
<br/>
* if area, resampling using pixel area relation. It may be a preferred method for image decimation, as it gives moire’-free results. But when the image is zoomed, it is similar to the INTER_NEAREST method.
<br/>
* if lanczos, a Lanczos interpolation over 8×8 pixel neighborhood</dd>
<dt><strong><code>backend</code></strong> :&ensp;<code>str opencv</code> or <code>python</code>, default <code>opencv</code></dt>
<dd>resampling backend
<br/>
* if opencv, image will be resampled using opencv
<br/>
* if python, image will be resampled using pure python. slower and nearest neighbor only</dd>
</dl>
<h2 id="returns">Returns</h2>
<dl>
<dt><code><a title="geosardine.raster.Raster" href="#geosardine.raster.Raster">Raster</a></code></dt>
<dd>Resampled</dd>
</dl></div>
<details class="source">
<summary>
<span>Expand source code</span>
<<<<<<< HEAD
<a href="https://github.com/sahitono/geosardine/blob/107541c2af7a3c751448bac1c477e8f67e75ce75/geosardine\raster.py#L508-L543" class="git-link">Browse git</a>
=======
<a href="https://github.com/sahitono/geosardine/blob/81f3fc31e555f85048557a221b1e75b0540568e0/geosardine\raster.py#L572-L607" class="git-link">Browse git</a>
>>>>>>> a9e944ae
</summary>
<pre><code class="python">def resample(
    self,
    resolution: Union[Tuple[float, float], List[float], float],
    method: str = &#34;bilinear&#34;,
    backend: str = &#34;opencv&#34;,
) -&gt; &#34;Raster&#34;:
    &#34;&#34;&#34;Resample image into defined resolution

    Parameters
    -------
    resolution: tuple, list, float
        spatial resolution target
    method: str nearest or bicubic or bilinear or area or lanczos, default bilinear
        resampling method for opencv  &lt;br/&gt;
        * if nearest, a nearest-neighbor interpolation  &lt;br/&gt;
        * if bicubic, a bicubic interpolation over 4×4 pixel neighborhood  &lt;br/&gt;
        * if bilinear, a bilinear interpolation  &lt;br/&gt;
        * if area, resampling using pixel area relation. It may be a preferred method for image decimation, as it gives moire’-free results. But when the image is zoomed, it is similar to the INTER_NEAREST method.  &lt;br/&gt;
        * if lanczos, a Lanczos interpolation over 8×8 pixel neighborhood
    backend: str opencv or python, default opencv
        resampling backend  &lt;br/&gt;
        * if opencv, image will be resampled using opencv  &lt;br/&gt;
        * if python, image will be resampled using pure python. slower and nearest neighbor only


    Returns
    -------
    Raster
        Resampled
    &#34;&#34;&#34;
    if backend == &#34;opencv&#34;:
        return self.__cv_resample(resolution, method)
    elif backend == &#34;python&#34;:
        return self.__py_resample(resolution)
    else:
        raise ValueError(&#34;Please choose between python or opencv for backend&#34;)</code></pre>
</details>
</dd>
<dt id="geosardine.raster.Raster.resize"><code class="name flex">
<span>def <span class="ident">resize</span></span>(<span>self, height: int, width: int, method: str = 'bilinear', backend: str = 'opencv') ‑> <a title="geosardine.raster.Raster" href="#geosardine.raster.Raster">Raster</a></span>
</code></dt>
<dd>
<div class="desc"><p>Resize raster into defined height and width</p>
<h2 id="parameters">Parameters</h2>
<dl>
<dt><strong><code>height</code></strong> :&ensp;<code>int</code></dt>
<dd>height defined</dd>
<dt><strong><code>width</code></strong> :&ensp;<code>int</code></dt>
<dd>width defined</dd>
<dt><strong><code>method</code></strong> :&ensp;<code>str nearest</code> or <code>bicubic</code> or <code>bilinear</code> or <code>area</code> or <code>lanczos</code>, default <code>bilinear</code></dt>
<dd>resampling method for opencv
<br/>
* if nearest, a nearest-neighbor interpolation
<br/>
* if bicubic, a bicubic interpolation over 4×4 pixel neighborhood
<br/>
* if bilinear, a bilinear interpolation
<br/>
* if area, resampling using pixel area relation. It may be a preferred method for image decimation, as it gives moire’-free results. But when the image is zoomed, it is similar to the INTER_NEAREST method.
<br/>
* if lanczos, a Lanczos interpolation over 8×8 pixel neighborhood</dd>
<dt><strong><code>backend</code></strong> :&ensp;<code>str opencv</code> or <code>python</code>, default <code>opencv</code></dt>
<dd>resampling backend
<br/>
* if opencv, image will be resampled using opencv
<br/>
* if python, image will be resampled using pure python. slower and nearest neighbor only</dd>
</dl>
<h2 id="returns">Returns</h2>
<dl>
<dt><code><a title="geosardine.raster.Raster" href="#geosardine.raster.Raster">Raster</a></code></dt>
<dd>Resized</dd>
</dl></div>
<details class="source">
<summary>
<span>Expand source code</span>
<<<<<<< HEAD
<a href="https://github.com/sahitono/geosardine/blob/107541c2af7a3c751448bac1c477e8f67e75ce75/geosardine\raster.py#L472-L506" class="git-link">Browse git</a>
=======
<a href="https://github.com/sahitono/geosardine/blob/81f3fc31e555f85048557a221b1e75b0540568e0/geosardine\raster.py#L536-L570" class="git-link">Browse git</a>
>>>>>>> a9e944ae
</summary>
<pre><code class="python">def resize(
    self, height: int, width: int, method: str = &#34;bilinear&#34;, backend: str = &#34;opencv&#34;
) -&gt; &#34;Raster&#34;:
    &#34;&#34;&#34;Resize raster into defined height and width

    Parameters
    -------
    height: int
        height defined
    width: int
        width defined
    method: str nearest or bicubic or bilinear or area or lanczos, default bilinear
        resampling method for opencv  &lt;br/&gt;
        * if nearest, a nearest-neighbor interpolation  &lt;br/&gt;
        * if bicubic, a bicubic interpolation over 4×4 pixel neighborhood  &lt;br/&gt;
        * if bilinear, a bilinear interpolation  &lt;br/&gt;
        * if area, resampling using pixel area relation. It may be a preferred method for image decimation, as it gives moire’-free results. But when the image is zoomed, it is similar to the INTER_NEAREST method.  &lt;br/&gt;
        * if lanczos, a Lanczos interpolation over 8×8 pixel neighborhood
    backend: str opencv or python, default opencv
        resampling backend  &lt;br/&gt;
        * if opencv, image will be resampled using opencv  &lt;br/&gt;
        * if python, image will be resampled using pure python. slower and nearest neighbor only


    Returns
    -------
    Raster
        Resized
    &#34;&#34;&#34;
    if backend == &#34;opencv&#34;:
        return self.__cv_resize(height, width, method)
    elif backend == &#34;python&#34;:
        return self.__py_resize(height, width)
    else:
        raise ValueError(&#34;Please choose between python or opencv for backend&#34;)</code></pre>
</details>
</dd>
<dt id="geosardine.raster.Raster.rowcol2xy"><code class="name flex">
<span>def <span class="ident">rowcol2xy</span></span>(<span>self, row: int, col: int) ‑> Tuple[float, float]</span>
</code></dt>
<dd>
<div class="desc"><p>Convert image coordinate (row, col) to real world coordinate</p>
<h2 id="parameters">Parameters</h2>
<dl>
<dt><strong><code>row</code></strong> :&ensp;<code>int</code></dt>
<dd>&nbsp;</dd>
<dt><strong><code>col</code></strong> :&ensp;<code>int</code></dt>
<dd>&nbsp;</dd>
</dl>
<h2 id="returns">Returns</h2>
<dl>
<dt><code>Tuple[float, float]</code></dt>
<dd>X,Y coordinate in real world</dd>
</dl></div>
<details class="source">
<summary>
<span>Expand source code</span>
<<<<<<< HEAD
<a href="https://github.com/sahitono/geosardine/blob/107541c2af7a3c751448bac1c477e8f67e75ce75/geosardine\raster.py#L330-L343" class="git-link">Browse git</a>
=======
<a href="https://github.com/sahitono/geosardine/blob/81f3fc31e555f85048557a221b1e75b0540568e0/geosardine\raster.py#L394-L407" class="git-link">Browse git</a>
>>>>>>> a9e944ae
</summary>
<pre><code class="python">def rowcol2xy(self, row: int, col: int) -&gt; Tuple[float, float]:
    &#34;&#34;&#34;Convert image coordinate (row, col) to real world coordinate

    Parameters
    ----------
    row : int
    col : int

    Returns
    -------
    Tuple[float, float]
        X,Y coordinate in real world
    &#34;&#34;&#34;
    return rowcol2xy((row, col), self.transform)</code></pre>
</details>
</dd>
<dt id="geosardine.raster.Raster.save"><code class="name flex">
<span>def <span class="ident">save</span></span>(<span>self, file_name: str) ‑> NoneType</span>
</code></dt>
<dd>
<div class="desc"><p>Save raster as geotiff</p>
<h2 id="parameters">Parameters</h2>
<dl>
<dt><strong><code>file_name</code></strong> :&ensp;<code>str</code></dt>
<dd>output filename</dd>
</dl></div>
<details class="source">
<summary>
<span>Expand source code</span>
<<<<<<< HEAD
<a href="https://github.com/sahitono/geosardine/blob/107541c2af7a3c751448bac1c477e8f67e75ce75/geosardine\raster.py#L460-L470" class="git-link">Browse git</a>
=======
<a href="https://github.com/sahitono/geosardine/blob/81f3fc31e555f85048557a221b1e75b0540568e0/geosardine\raster.py#L524-L534" class="git-link">Browse git</a>
>>>>>>> a9e944ae
</summary>
<pre><code class="python">def save(self, file_name: str) -&gt; None:
    &#34;&#34;&#34;Save raster as geotiff

    Parameters
    ----------
    file_name : str
        output filename
    &#34;&#34;&#34;
    save_raster(
        file_name, self.array, self.crs, affine=self.transform, nodata=self.no_data
    )</code></pre>
</details>
</dd>
<dt id="geosardine.raster.Raster.xy2rowcol"><code class="name flex">
<span>def <span class="ident">xy2rowcol</span></span>(<span>self, x: float, y: float) ‑> Tuple[int, int]</span>
</code></dt>
<dd>
<div class="desc"><p>Convert real world coordinate to image coordinate (row, col)</p>
<h2 id="parameters">Parameters</h2>
<dl>
<dt><strong><code>x</code></strong> :&ensp;<code>float</code></dt>
<dd>&nbsp;</dd>
<dt><strong><code>y</code></strong> :&ensp;<code>float</code></dt>
<dd>&nbsp;</dd>
</dl>
<h2 id="returns">Returns</h2>
<dl>
<dt><code>Tuple[int, int]</code></dt>
<dd>row, column</dd>
</dl></div>
<details class="source">
<summary>
<span>Expand source code</span>
<<<<<<< HEAD
<a href="https://github.com/sahitono/geosardine/blob/107541c2af7a3c751448bac1c477e8f67e75ce75/geosardine\raster.py#L345-L359" class="git-link">Browse git</a>
=======
<a href="https://github.com/sahitono/geosardine/blob/81f3fc31e555f85048557a221b1e75b0540568e0/geosardine\raster.py#L409-L423" class="git-link">Browse git</a>
>>>>>>> a9e944ae
</summary>
<pre><code class="python">def xy2rowcol(self, x: float, y: float) -&gt; Tuple[int, int]:
    &#34;&#34;&#34;Convert real world coordinate to image coordinate (row, col)

    Parameters
    ----------
    x : float
    y : float

    Returns
    -------
    Tuple[int, int]
        row, column
    &#34;&#34;&#34;
    _row, _col = xy2rowcol((x, y), self.transform)
    return int(_row), int(_col)</code></pre>
</details>
</dd>
<dt id="geosardine.raster.Raster.xy_value"><code class="name flex">
<span>def <span class="ident">xy_value</span></span>(<span>self, x: float, y: float) ‑> Union[float, int, numpy.ndarray]</span>
</code></dt>
<dd>
<div class="desc"><p>Obtain pixel value by geodetic or projected coordinate</p>
<h2 id="parameters">Parameters</h2>
<dl>
<dt><strong><code>x</code></strong> :&ensp;<code>float</code></dt>
<dd>x-axis coordinate</dd>
<dt><strong><code>y</code></strong> :&ensp;<code>float</code></dt>
<dd>y-axis coordinate</dd>
</dl>
<h2 id="returns">Returns</h2>
<dl>
<dt><code>Union[float, int, np.ndarray]</code></dt>
<dd>pixel value</dd>
</dl></div>
<details class="source">
<summary>
<span>Expand source code</span>
<<<<<<< HEAD
<a href="https://github.com/sahitono/geosardine/blob/107541c2af7a3c751448bac1c477e8f67e75ce75/geosardine\raster.py#L302-L328" class="git-link">Browse git</a>
=======
<a href="https://github.com/sahitono/geosardine/blob/81f3fc31e555f85048557a221b1e75b0540568e0/geosardine\raster.py#L366-L392" class="git-link">Browse git</a>
>>>>>>> a9e944ae
</summary>
<pre><code class="python">def xy_value(self, x: float, y: float) -&gt; Union[float, int, np.ndarray]:
    &#34;&#34;&#34;Obtain pixel value by geodetic or projected coordinate

    Parameters
    ----------
    x : float
        x-axis coordinate
    y : float
        y-axis coordinate

    Returns
    -------
    Union[float, int, np.ndarray]
        pixel value
    &#34;&#34;&#34;
    try:
        row, col = self.xy2rowcol(x, y)
        if row &lt; 0 or col &lt; 0:
            raise IndexError
        return self.array[row, col]
    except IndexError:
        raise IndexError(
            f&#34;&#34;&#34;
            {x},{y} is out of bound. 
            x_min={self.x_min} y_min={self.y_min} x_max={self.x_max} y_max={self.y_max}
            &#34;&#34;&#34;
        )</code></pre>
</details>
</dd>
</dl>
</dd>
</dl>
</section>
</article>
<nav id="sidebar">
<form>
<input id="lunr-search" name="q" placeholder="🔎 Search ..." aria-label="Search"
disabled minlength="2">
</form>
<link rel="preload stylesheet" as="style" href="https://cdnjs.cloudflare.com/ajax/libs/tingle/0.15.3/tingle.min.css" integrity="sha512-j1u8eUJ4f23xPPxwOrLUPQaCD2dwzNqqmDDcWS4deWsMv2ohLqmXXuP3hU7g8TyzbMSakP/mMqoNBYWj8AEIFg==" crossorigin>
<script src="https://cdnjs.cloudflare.com/ajax/libs/tingle/0.15.3/tingle.min.js" integrity="sha512-plGUER9JkeEWPPqQBE4sdLqBoQug5Ap+BCGMc7bJ8BXkm+VVj6QzkpBz5Yv2yPkkq+cqg9IpkBaGCas6uDbW8g==" crossorigin></script>
<style>
.modal-dialog iframe {
width: 100vw;
height: calc(100vh - 80px);
}
@media screen and (min-width: 700px) {
.modal-dialog iframe {
width: 70vw;
height: 80vh;
}
}
.modal-dialog .tingle-modal-box {width: auto;}
.modal-dialog .tingle-modal-box__content {padding: 0;}
</style>
<script>
const input = document.getElementById('lunr-search');
input.disabled = false;
input.form.addEventListener('submit', (ev) => {
ev.preventDefault();
const url = new URL(window.location);
url.searchParams.set('q', input.value);
history.replaceState({}, null, url.toString());
search(input.value);
});
const query = new URL(window.location).searchParams.get('q');
if (query)
search(query);
function search(query) {
const url = 'search.html#' + encodeURIComponent(query);
new tingle.modal({
cssClass: ['modal-dialog'],
onClose: () => {
const url = new URL(window.location);
url.searchParams.delete('q');
history.replaceState({}, null, url.toString());
setTimeout(() => input.focus(), 100);
}
}).setContent('<iframe src="' + url + '"></iframe>').open();
}
</script>
<h1>Index</h1>
<div class="toc">
<ul></ul>
</div>
<ul id="index">
<li><h3>Super-module</h3>
<ul>
<li><code><a title="geosardine" href="index.html">geosardine</a></code></li>
</ul>
</li>
<li><h3><a href="#header-classes">Classes</a></h3>
<ul>
<li>
<h4><code><a title="geosardine.raster.Raster" href="#geosardine.raster.Raster">Raster</a></code></h4>
<ul class="two-column">
<li><code><a title="geosardine.raster.Raster.array" href="#geosardine.raster.Raster.array">array</a></code></li>
<li><code><a title="geosardine.raster.Raster.bottom" href="#geosardine.raster.Raster.bottom">bottom</a></code></li>
<li><code><a title="geosardine.raster.Raster.cols" href="#geosardine.raster.Raster.cols">cols</a></code></li>
<li><code><a title="geosardine.raster.Raster.from_binary" href="#geosardine.raster.Raster.from_binary">from_binary</a></code></li>
<li><code><a title="geosardine.raster.Raster.from_rasterfile" href="#geosardine.raster.Raster.from_rasterfile">from_rasterfile</a></code></li>
<li><code><a title="geosardine.raster.Raster.is_geographic" href="#geosardine.raster.Raster.is_geographic">is_geographic</a></code></li>
<li><code><a title="geosardine.raster.Raster.is_projected" href="#geosardine.raster.Raster.is_projected">is_projected</a></code></li>
<li><code><a title="geosardine.raster.Raster.layers" href="#geosardine.raster.Raster.layers">layers</a></code></li>
<li><code><a title="geosardine.raster.Raster.left" href="#geosardine.raster.Raster.left">left</a></code></li>
<li><code><a title="geosardine.raster.Raster.resample" href="#geosardine.raster.Raster.resample">resample</a></code></li>
<li><code><a title="geosardine.raster.Raster.resize" href="#geosardine.raster.Raster.resize">resize</a></code></li>
<li><code><a title="geosardine.raster.Raster.right" href="#geosardine.raster.Raster.right">right</a></code></li>
<li><code><a title="geosardine.raster.Raster.rowcol2xy" href="#geosardine.raster.Raster.rowcol2xy">rowcol2xy</a></code></li>
<li><code><a title="geosardine.raster.Raster.rows" href="#geosardine.raster.Raster.rows">rows</a></code></li>
<li><code><a title="geosardine.raster.Raster.save" href="#geosardine.raster.Raster.save">save</a></code></li>
<li><code><a title="geosardine.raster.Raster.top" href="#geosardine.raster.Raster.top">top</a></code></li>
<li><code><a title="geosardine.raster.Raster.x_extent" href="#geosardine.raster.Raster.x_extent">x_extent</a></code></li>
<li><code><a title="geosardine.raster.Raster.x_max" href="#geosardine.raster.Raster.x_max">x_max</a></code></li>
<li><code><a title="geosardine.raster.Raster.x_min" href="#geosardine.raster.Raster.x_min">x_min</a></code></li>
<li><code><a title="geosardine.raster.Raster.xy2rowcol" href="#geosardine.raster.Raster.xy2rowcol">xy2rowcol</a></code></li>
<li><code><a title="geosardine.raster.Raster.xy_value" href="#geosardine.raster.Raster.xy_value">xy_value</a></code></li>
<li><code><a title="geosardine.raster.Raster.y_extent" href="#geosardine.raster.Raster.y_extent">y_extent</a></code></li>
<li><code><a title="geosardine.raster.Raster.y_max" href="#geosardine.raster.Raster.y_max">y_max</a></code></li>
<li><code><a title="geosardine.raster.Raster.y_min" href="#geosardine.raster.Raster.y_min">y_min</a></code></li>
</ul>
</li>
</ul>
</li>
</ul>
</nav>
</main>
<footer id="footer">
<p>Generated by <a href="https://pdoc3.github.io/pdoc"><cite>pdoc</cite> 0.9.1</a>.</p>
</footer>
</body>
</html><|MERGE_RESOLUTION|>--- conflicted
+++ resolved
@@ -25,11 +25,7 @@
 <details class="source">
 <summary>
 <span>Expand source code</span>
-<<<<<<< HEAD
-<a href="https://github.com/sahitono/geosardine/blob/107541c2af7a3c751448bac1c477e8f67e75ce75/geosardine\raster.py#L0-L670" class="git-link">Browse git</a>
-=======
 <a href="https://github.com/sahitono/geosardine/blob/81f3fc31e555f85048557a221b1e75b0540568e0/geosardine\raster.py#L0-L734" class="git-link">Browse git</a>
->>>>>>> a9e944ae
 </summary>
 <pre><code class="python">from operator import (
     add,
@@ -221,14 +217,6 @@
         epsg: int = 4326,
         no_data: Union[float, int] = -32767.0,
         dtype: np.dtype = np.float32,
-<<<<<<< HEAD
-        *args,
-        **kwargs,
-    ) -&gt; &#34;Raster&#34;:
-        _bin_array = np.fromfile(binary_file, dtype=dtype, *args, **kwargs).reshape(
-            shape
-        )
-=======
         shape_order: str = &#34;hwc&#34;,
         *args,
         **kwargs,
@@ -276,30 +264,24 @@
 
             _bin_array = np.transpose(_bin_array, (h_index, w_index, c_index))
 
->>>>>>> a9e944ae
         return cls(_bin_array, resolution, x_min, y_max, epsg=epsg, no_data=no_data)
 
     @classmethod
     def from_rasterfile(cls, raster_file: str) -&gt; &#34;Raster&#34;:
-<<<<<<< HEAD
+        &#34;&#34;&#34;Get raster from supported gdal raster file
+
+        Parameters
+        -------
+        raster_file : str
+            location of raser file
+
+        Returns
+        -------
+        Raster
+        &#34;&#34;&#34;
         with rasterio.open(raster_file) as file:
             _raster = reshape_as_image(file.read())
-=======
-        &#34;&#34;&#34;Get raster from supported gdal raster file
-
-        Parameters
-        -------
-        raster_file : str
-            location of raser file
-
-        Returns
-        -------
-        Raster
-        &#34;&#34;&#34;
-        with rasterio.open(raster_file) as file:
-            _raster = reshape_as_image(file.read())
-
->>>>>>> a9e944ae
+
         return cls(_raster, transform=file.transform, epsg=file.crs.to_epsg())
 
     @property
@@ -842,11 +824,7 @@
 <details class="source">
 <summary>
 <span>Expand source code</span>
-<<<<<<< HEAD
-<a href="https://github.com/sahitono/geosardine/blob/107541c2af7a3c751448bac1c477e8f67e75ce75/geosardine\raster.py#L59-L671" class="git-link">Browse git</a>
-=======
 <a href="https://github.com/sahitono/geosardine/blob/81f3fc31e555f85048557a221b1e75b0540568e0/geosardine\raster.py#L59-L735" class="git-link">Browse git</a>
->>>>>>> a9e944ae
 </summary>
 <pre><code class="python">class Raster(np.ndarray):
     &#34;&#34;&#34;
@@ -980,14 +958,6 @@
         epsg: int = 4326,
         no_data: Union[float, int] = -32767.0,
         dtype: np.dtype = np.float32,
-<<<<<<< HEAD
-        *args,
-        **kwargs,
-    ) -&gt; &#34;Raster&#34;:
-        _bin_array = np.fromfile(binary_file, dtype=dtype, *args, **kwargs).reshape(
-            shape
-        )
-=======
         shape_order: str = &#34;hwc&#34;,
         *args,
         **kwargs,
@@ -1035,30 +1005,24 @@
 
             _bin_array = np.transpose(_bin_array, (h_index, w_index, c_index))
 
->>>>>>> a9e944ae
         return cls(_bin_array, resolution, x_min, y_max, epsg=epsg, no_data=no_data)
 
     @classmethod
     def from_rasterfile(cls, raster_file: str) -&gt; &#34;Raster&#34;:
-<<<<<<< HEAD
+        &#34;&#34;&#34;Get raster from supported gdal raster file
+
+        Parameters
+        -------
+        raster_file : str
+            location of raser file
+
+        Returns
+        -------
+        Raster
+        &#34;&#34;&#34;
         with rasterio.open(raster_file) as file:
             _raster = reshape_as_image(file.read())
-=======
-        &#34;&#34;&#34;Get raster from supported gdal raster file
-
-        Parameters
-        -------
-        raster_file : str
-            location of raser file
-
-        Returns
-        -------
-        Raster
-        &#34;&#34;&#34;
-        with rasterio.open(raster_file) as file:
-            _raster = reshape_as_image(file.read())
-
->>>>>>> a9e944ae
+
         return cls(_raster, transform=file.transform, epsg=file.crs.to_epsg())
 
     @property
@@ -1547,16 +1511,6 @@
 <h3>Static methods</h3>
 <dl>
 <dt id="geosardine.raster.Raster.from_binary"><code class="name flex">
-<<<<<<< HEAD
-<span>def <span class="ident">from_binary</span></span>(<span>binary_file: str, shape: Tuple[int, ...], resolution: Union[Tuple[float, float], List[float], float], x_min: float, y_max: float, epsg: int = 4326, no_data: Union[float, int] = -32767.0, dtype: numpy.dtype = numpy.float32, *args, **kwargs) ‑> <a title="geosardine.raster.Raster" href="#geosardine.raster.Raster">Raster</a></span>
-</code></dt>
-<dd>
-<div class="desc"></div>
-<details class="source">
-<summary>
-<span>Expand source code</span>
-<a href="https://github.com/sahitono/geosardine/blob/107541c2af7a3c751448bac1c477e8f67e75ce75/geosardine\raster.py#L180-L197" class="git-link">Browse git</a>
-=======
 <span>def <span class="ident">from_binary</span></span>(<span>binary_file: str, shape: Tuple[int, ...], resolution: Union[Tuple[float, float], List[float], float], x_min: float, y_max: float, epsg: int = 4326, no_data: Union[float, int] = -32767.0, dtype: numpy.dtype = numpy.float32, shape_order: str = 'hwc', *args, **kwargs) ‑> <a title="geosardine.raster.Raster" href="#geosardine.raster.Raster">Raster</a></span>
 </code></dt>
 <dd>
@@ -1592,7 +1546,6 @@
 <summary>
 <span>Expand source code</span>
 <a href="https://github.com/sahitono/geosardine/blob/81f3fc31e555f85048557a221b1e75b0540568e0/geosardine\raster.py#L180-L238" class="git-link">Browse git</a>
->>>>>>> a9e944ae
 </summary>
 <pre><code class="python">@classmethod
 def from_binary(
@@ -1605,14 +1558,6 @@
     epsg: int = 4326,
     no_data: Union[float, int] = -32767.0,
     dtype: np.dtype = np.float32,
-<<<<<<< HEAD
-    *args,
-    **kwargs,
-) -&gt; &#34;Raster&#34;:
-    _bin_array = np.fromfile(binary_file, dtype=dtype, *args, **kwargs).reshape(
-        shape
-    )
-=======
     shape_order: str = &#34;hwc&#34;,
     *args,
     **kwargs,
@@ -1660,7 +1605,6 @@
 
         _bin_array = np.transpose(_bin_array, (h_index, w_index, c_index))
 
->>>>>>> a9e944ae
     return cls(_bin_array, resolution, x_min, y_max, epsg=epsg, no_data=no_data)</code></pre>
 </details>
 </dd>
@@ -1668,18 +1612,6 @@
 <span>def <span class="ident">from_rasterfile</span></span>(<span>raster_file: str) ‑> <a title="geosardine.raster.Raster" href="#geosardine.raster.Raster">Raster</a></span>
 </code></dt>
 <dd>
-<<<<<<< HEAD
-<div class="desc"></div>
-<details class="source">
-<summary>
-<span>Expand source code</span>
-<a href="https://github.com/sahitono/geosardine/blob/107541c2af7a3c751448bac1c477e8f67e75ce75/geosardine\raster.py#L199-L203" class="git-link">Browse git</a>
-</summary>
-<pre><code class="python">@classmethod
-def from_rasterfile(cls, raster_file: str) -&gt; &#34;Raster&#34;:
-    with rasterio.open(raster_file) as file:
-        _raster = reshape_as_image(file.read())
-=======
 <div class="desc"><p>Get raster from supported gdal raster file</p>
 <h2 id="parameters">Parameters</h2>
 <dl>
@@ -1712,7 +1644,6 @@
     with rasterio.open(raster_file) as file:
         _raster = reshape_as_image(file.read())
 
->>>>>>> a9e944ae
     return cls(_raster, transform=file.transform, epsg=file.crs.to_epsg())</code></pre>
 </details>
 </dd>
@@ -1725,11 +1656,7 @@
 <details class="source">
 <summary>
 <span>Expand source code</span>
-<<<<<<< HEAD
-<a href="https://github.com/sahitono/geosardine/blob/107541c2af7a3c751448bac1c477e8f67e75ce75/geosardine\raster.py#L205-L208" class="git-link">Browse git</a>
-=======
 <a href="https://github.com/sahitono/geosardine/blob/81f3fc31e555f85048557a221b1e75b0540568e0/geosardine\raster.py#L258-L261" class="git-link">Browse git</a>
->>>>>>> a9e944ae
 </summary>
 <pre><code class="python">@property
 def array(self) -&gt; np.ndarray:
@@ -1743,11 +1670,7 @@
 <details class="source">
 <summary>
 <span>Expand source code</span>
-<<<<<<< HEAD
-<a href="https://github.com/sahitono/geosardine/blob/107541c2af7a3c751448bac1c477e8f67e75ce75/geosardine\raster.py#L249-L252" class="git-link">Browse git</a>
-=======
 <a href="https://github.com/sahitono/geosardine/blob/81f3fc31e555f85048557a221b1e75b0540568e0/geosardine\raster.py#L302-L305" class="git-link">Browse git</a>
->>>>>>> a9e944ae
 </summary>
 <pre><code class="python">@property
 def bottom(self) -&gt; float:
@@ -1761,11 +1684,7 @@
 <details class="source">
 <summary>
 <span>Expand source code</span>
-<<<<<<< HEAD
-<a href="https://github.com/sahitono/geosardine/blob/107541c2af7a3c751448bac1c477e8f67e75ce75/geosardine\raster.py#L259-L262" class="git-link">Browse git</a>
-=======
 <a href="https://github.com/sahitono/geosardine/blob/81f3fc31e555f85048557a221b1e75b0540568e0/geosardine\raster.py#L312-L315" class="git-link">Browse git</a>
->>>>>>> a9e944ae
 </summary>
 <pre><code class="python">@property
 def cols(self) -&gt; int:
@@ -1779,11 +1698,7 @@
 <details class="source">
 <summary>
 <span>Expand source code</span>
-<<<<<<< HEAD
-<a href="https://github.com/sahitono/geosardine/blob/107541c2af7a3c751448bac1c477e8f67e75ce75/geosardine\raster.py#L287-L290" class="git-link">Browse git</a>
-=======
 <a href="https://github.com/sahitono/geosardine/blob/81f3fc31e555f85048557a221b1e75b0540568e0/geosardine\raster.py#L340-L343" class="git-link">Browse git</a>
->>>>>>> a9e944ae
 </summary>
 <pre><code class="python">@property
 def is_geographic(self) -&gt; bool:
@@ -1797,11 +1712,7 @@
 <details class="source">
 <summary>
 <span>Expand source code</span>
-<<<<<<< HEAD
-<a href="https://github.com/sahitono/geosardine/blob/107541c2af7a3c751448bac1c477e8f67e75ce75/geosardine\raster.py#L282-L285" class="git-link">Browse git</a>
-=======
 <a href="https://github.com/sahitono/geosardine/blob/81f3fc31e555f85048557a221b1e75b0540568e0/geosardine\raster.py#L335-L338" class="git-link">Browse git</a>
->>>>>>> a9e944ae
 </summary>
 <pre><code class="python">@property
 def is_projected(self) -&gt; bool:
@@ -1815,11 +1726,7 @@
 <details class="source">
 <summary>
 <span>Expand source code</span>
-<<<<<<< HEAD
-<a href="https://github.com/sahitono/geosardine/blob/107541c2af7a3c751448bac1c477e8f67e75ce75/geosardine\raster.py#L264-L270" class="git-link">Browse git</a>
-=======
 <a href="https://github.com/sahitono/geosardine/blob/81f3fc31e555f85048557a221b1e75b0540568e0/geosardine\raster.py#L317-L323" class="git-link">Browse git</a>
->>>>>>> a9e944ae
 </summary>
 <pre><code class="python">@property
 def layers(self) -&gt; int:
@@ -1836,11 +1743,7 @@
 <details class="source">
 <summary>
 <span>Expand source code</span>
-<<<<<<< HEAD
-<a href="https://github.com/sahitono/geosardine/blob/107541c2af7a3c751448bac1c477e8f67e75ce75/geosardine\raster.py#L239-L242" class="git-link">Browse git</a>
-=======
 <a href="https://github.com/sahitono/geosardine/blob/81f3fc31e555f85048557a221b1e75b0540568e0/geosardine\raster.py#L292-L295" class="git-link">Browse git</a>
->>>>>>> a9e944ae
 </summary>
 <pre><code class="python">@property
 def left(self) -&gt; float:
@@ -1854,11 +1757,7 @@
 <details class="source">
 <summary>
 <span>Expand source code</span>
-<<<<<<< HEAD
-<a href="https://github.com/sahitono/geosardine/blob/107541c2af7a3c751448bac1c477e8f67e75ce75/geosardine\raster.py#L244-L247" class="git-link">Browse git</a>
-=======
 <a href="https://github.com/sahitono/geosardine/blob/81f3fc31e555f85048557a221b1e75b0540568e0/geosardine\raster.py#L297-L300" class="git-link">Browse git</a>
->>>>>>> a9e944ae
 </summary>
 <pre><code class="python">@property
 def right(self) -&gt; float:
@@ -1872,11 +1771,7 @@
 <details class="source">
 <summary>
 <span>Expand source code</span>
-<<<<<<< HEAD
-<a href="https://github.com/sahitono/geosardine/blob/107541c2af7a3c751448bac1c477e8f67e75ce75/geosardine\raster.py#L254-L257" class="git-link">Browse git</a>
-=======
 <a href="https://github.com/sahitono/geosardine/blob/81f3fc31e555f85048557a221b1e75b0540568e0/geosardine\raster.py#L307-L310" class="git-link">Browse git</a>
->>>>>>> a9e944ae
 </summary>
 <pre><code class="python">@property
 def rows(self) -&gt; int:
@@ -1890,11 +1785,7 @@
 <details class="source">
 <summary>
 <span>Expand source code</span>
-<<<<<<< HEAD
-<a href="https://github.com/sahitono/geosardine/blob/107541c2af7a3c751448bac1c477e8f67e75ce75/geosardine\raster.py#L234-L237" class="git-link">Browse git</a>
-=======
 <a href="https://github.com/sahitono/geosardine/blob/81f3fc31e555f85048557a221b1e75b0540568e0/geosardine\raster.py#L287-L290" class="git-link">Browse git</a>
->>>>>>> a9e944ae
 </summary>
 <pre><code class="python">@property
 def top(self) -&gt; float:
@@ -1908,11 +1799,7 @@
 <details class="source">
 <summary>
 <span>Expand source code</span>
-<<<<<<< HEAD
-<a href="https://github.com/sahitono/geosardine/blob/107541c2af7a3c751448bac1c477e8f67e75ce75/geosardine\raster.py#L272-L275" class="git-link">Browse git</a>
-=======
 <a href="https://github.com/sahitono/geosardine/blob/81f3fc31e555f85048557a221b1e75b0540568e0/geosardine\raster.py#L325-L328" class="git-link">Browse git</a>
->>>>>>> a9e944ae
 </summary>
 <pre><code class="python">@property
 def x_extent(self) -&gt; float:
@@ -1926,11 +1813,7 @@
 <details class="source">
 <summary>
 <span>Expand source code</span>
-<<<<<<< HEAD
-<a href="https://github.com/sahitono/geosardine/blob/107541c2af7a3c751448bac1c477e8f67e75ce75/geosardine\raster.py#L224-L227" class="git-link">Browse git</a>
-=======
 <a href="https://github.com/sahitono/geosardine/blob/81f3fc31e555f85048557a221b1e75b0540568e0/geosardine\raster.py#L277-L280" class="git-link">Browse git</a>
->>>>>>> a9e944ae
 </summary>
 <pre><code class="python">@property
 def x_max(self) -&gt; float:
@@ -1944,11 +1827,7 @@
 <details class="source">
 <summary>
 <span>Expand source code</span>
-<<<<<<< HEAD
-<a href="https://github.com/sahitono/geosardine/blob/107541c2af7a3c751448bac1c477e8f67e75ce75/geosardine\raster.py#L214-L217" class="git-link">Browse git</a>
-=======
 <a href="https://github.com/sahitono/geosardine/blob/81f3fc31e555f85048557a221b1e75b0540568e0/geosardine\raster.py#L267-L270" class="git-link">Browse git</a>
->>>>>>> a9e944ae
 </summary>
 <pre><code class="python">@property
 def x_min(self) -&gt; float:
@@ -1962,11 +1841,7 @@
 <details class="source">
 <summary>
 <span>Expand source code</span>
-<<<<<<< HEAD
-<a href="https://github.com/sahitono/geosardine/blob/107541c2af7a3c751448bac1c477e8f67e75ce75/geosardine\raster.py#L277-L280" class="git-link">Browse git</a>
-=======
 <a href="https://github.com/sahitono/geosardine/blob/81f3fc31e555f85048557a221b1e75b0540568e0/geosardine\raster.py#L330-L333" class="git-link">Browse git</a>
->>>>>>> a9e944ae
 </summary>
 <pre><code class="python">@property
 def y_extent(self) -&gt; float:
@@ -1980,11 +1855,7 @@
 <details class="source">
 <summary>
 <span>Expand source code</span>
-<<<<<<< HEAD
-<a href="https://github.com/sahitono/geosardine/blob/107541c2af7a3c751448bac1c477e8f67e75ce75/geosardine\raster.py#L219-L222" class="git-link">Browse git</a>
-=======
 <a href="https://github.com/sahitono/geosardine/blob/81f3fc31e555f85048557a221b1e75b0540568e0/geosardine\raster.py#L272-L275" class="git-link">Browse git</a>
->>>>>>> a9e944ae
 </summary>
 <pre><code class="python">@property
 def y_max(self) -&gt; float:
@@ -1998,11 +1869,7 @@
 <details class="source">
 <summary>
 <span>Expand source code</span>
-<<<<<<< HEAD
-<a href="https://github.com/sahitono/geosardine/blob/107541c2af7a3c751448bac1c477e8f67e75ce75/geosardine\raster.py#L229-L232" class="git-link">Browse git</a>
-=======
 <a href="https://github.com/sahitono/geosardine/blob/81f3fc31e555f85048557a221b1e75b0540568e0/geosardine\raster.py#L282-L285" class="git-link">Browse git</a>
->>>>>>> a9e944ae
 </summary>
 <pre><code class="python">@property
 def y_min(self) -&gt; float:
@@ -2049,11 +1916,7 @@
 <details class="source">
 <summary>
 <span>Expand source code</span>
-<<<<<<< HEAD
-<a href="https://github.com/sahitono/geosardine/blob/107541c2af7a3c751448bac1c477e8f67e75ce75/geosardine\raster.py#L508-L543" class="git-link">Browse git</a>
-=======
 <a href="https://github.com/sahitono/geosardine/blob/81f3fc31e555f85048557a221b1e75b0540568e0/geosardine\raster.py#L572-L607" class="git-link">Browse git</a>
->>>>>>> a9e944ae
 </summary>
 <pre><code class="python">def resample(
     self,
@@ -2131,11 +1994,7 @@
 <details class="source">
 <summary>
 <span>Expand source code</span>
-<<<<<<< HEAD
-<a href="https://github.com/sahitono/geosardine/blob/107541c2af7a3c751448bac1c477e8f67e75ce75/geosardine\raster.py#L472-L506" class="git-link">Browse git</a>
-=======
 <a href="https://github.com/sahitono/geosardine/blob/81f3fc31e555f85048557a221b1e75b0540568e0/geosardine\raster.py#L536-L570" class="git-link">Browse git</a>
->>>>>>> a9e944ae
 </summary>
 <pre><code class="python">def resize(
     self, height: int, width: int, method: str = &#34;bilinear&#34;, backend: str = &#34;opencv&#34;
@@ -2194,11 +2053,7 @@
 <details class="source">
 <summary>
 <span>Expand source code</span>
-<<<<<<< HEAD
-<a href="https://github.com/sahitono/geosardine/blob/107541c2af7a3c751448bac1c477e8f67e75ce75/geosardine\raster.py#L330-L343" class="git-link">Browse git</a>
-=======
 <a href="https://github.com/sahitono/geosardine/blob/81f3fc31e555f85048557a221b1e75b0540568e0/geosardine\raster.py#L394-L407" class="git-link">Browse git</a>
->>>>>>> a9e944ae
 </summary>
 <pre><code class="python">def rowcol2xy(self, row: int, col: int) -&gt; Tuple[float, float]:
     &#34;&#34;&#34;Convert image coordinate (row, col) to real world coordinate
@@ -2229,11 +2084,7 @@
 <details class="source">
 <summary>
 <span>Expand source code</span>
-<<<<<<< HEAD
-<a href="https://github.com/sahitono/geosardine/blob/107541c2af7a3c751448bac1c477e8f67e75ce75/geosardine\raster.py#L460-L470" class="git-link">Browse git</a>
-=======
 <a href="https://github.com/sahitono/geosardine/blob/81f3fc31e555f85048557a221b1e75b0540568e0/geosardine\raster.py#L524-L534" class="git-link">Browse git</a>
->>>>>>> a9e944ae
 </summary>
 <pre><code class="python">def save(self, file_name: str) -&gt; None:
     &#34;&#34;&#34;Save raster as geotiff
@@ -2268,11 +2119,7 @@
 <details class="source">
 <summary>
 <span>Expand source code</span>
-<<<<<<< HEAD
-<a href="https://github.com/sahitono/geosardine/blob/107541c2af7a3c751448bac1c477e8f67e75ce75/geosardine\raster.py#L345-L359" class="git-link">Browse git</a>
-=======
 <a href="https://github.com/sahitono/geosardine/blob/81f3fc31e555f85048557a221b1e75b0540568e0/geosardine\raster.py#L409-L423" class="git-link">Browse git</a>
->>>>>>> a9e944ae
 </summary>
 <pre><code class="python">def xy2rowcol(self, x: float, y: float) -&gt; Tuple[int, int]:
     &#34;&#34;&#34;Convert real world coordinate to image coordinate (row, col)
@@ -2311,11 +2158,7 @@
 <details class="source">
 <summary>
 <span>Expand source code</span>
-<<<<<<< HEAD
-<a href="https://github.com/sahitono/geosardine/blob/107541c2af7a3c751448bac1c477e8f67e75ce75/geosardine\raster.py#L302-L328" class="git-link">Browse git</a>
-=======
 <a href="https://github.com/sahitono/geosardine/blob/81f3fc31e555f85048557a221b1e75b0540568e0/geosardine\raster.py#L366-L392" class="git-link">Browse git</a>
->>>>>>> a9e944ae
 </summary>
 <pre><code class="python">def xy_value(self, x: float, y: float) -&gt; Union[float, int, np.ndarray]:
     &#34;&#34;&#34;Obtain pixel value by geodetic or projected coordinate
